import resolveConfig from '../src/public/resolve-config'
import plugin from '../src/public/create-plugin'
import { createContext } from '../src/lib/setupContextUtils'
<<<<<<< HEAD

it('should generate every possible class, without variants', () => {
  let config = {}

  let context = createContext(resolveConfig(config))
  let classes = context.getClassList()
  expect(classes).toBeInstanceOf(Array)

  // Verify we have a `container` for the 'components' section.
  expect(classes).toContain('container')

  // Verify we handle the DEFAULT case correctly
  expect(classes).toContain('border')

  // Verify we handle negative values correctly
  expect(classes).toContain('-inset-1/4')
  expect(classes).toContain('-m-0')
  expect(classes).not.toContain('-uppercase')
  expect(classes).not.toContain('-opacity-50')

  config = { theme: { extend: { margin: { DEFAULT: '5px' } } } }
  context = createContext(resolveConfig(config))
  classes = context.getClassList()

  expect(classes).not.toContain('-m-DEFAULT')
})

it('should generate every possible class while handling negatives and prefixes', () => {
  let config = { prefix: 'tw-' }
  let context = createContext(resolveConfig(config))
  let classes = context.getClassList()
  expect(classes).toBeInstanceOf(Array)

  // Verify we have a `container` for the 'components' section.
  expect(classes).toContain('tw-container')

  // Verify we handle the DEFAULT case correctly
  expect(classes).toContain('tw-border')

  // Verify we handle negative values correctly
  expect(classes).toContain('-tw-inset-1/4')
  expect(classes).toContain('-tw-m-0')
  expect(classes).not.toContain('-tw-uppercase')
  expect(classes).not.toContain('-tw-opacity-50')

  // These utilities do work but there's no reason to generate
  // them alongside the `-{prefix}-{utility}` versions
  expect(classes).not.toContain('tw--inset-1/4')
  expect(classes).not.toContain('tw--m-0')

  config = {
    prefix: 'tw-',
    theme: { extend: { margin: { DEFAULT: '5px' } } },
  }
  context = createContext(resolveConfig(config))
  classes = context.getClassList()

  expect(classes).not.toContain('-tw-m-DEFAULT')
})

it('should not generate utilities with opacity by default', () => {
  let config = {}
  let context = createContext(resolveConfig(config))
  let classes = context.getClassList()

  expect(classes).not.toContain('bg-red-500/50')
})

it('should not include metadata by default', () => {
  let config = {}
  let context = createContext(resolveConfig(config))
  let classes = context.getClassList()

  expect(classes.every((cls) => typeof cls === 'string')).toEqual(true)

  expect(classes).toContain('bg-red-500')
  expect(classes).toContain('text-2xl')
})

it('should generate utilities with modifier data when requested', () => {
  let config = {}
  let context = createContext(resolveConfig(config))
  let classes = context.getClassList({ includeMetadata: true })

  expect(classes).not.toContain('bg-red-500')
  expect(classes).not.toContain('text-2xl')

  expect(classes).toContainEqual([
    'bg-red-500',
    {
      modifiers: [
        '0',
        '5',
        '10',
        '20',
        '25',
        '30',
        '40',
        '50',
        '60',
        '70',
        '75',
        '80',
        '90',
        '95',
        '100',
      ],
    },
  ])
  expect(classes).toContainEqual([
    'text-2xl',
    {
      modifiers: [
        '3',
        '4',
        '5',
        '6',
        '7',
        '8',
        '9',
        '10',
        'none',
        'tight',
        'snug',
        'normal',
        'relaxed',
        'loose',
      ],
    },
  ])
})

it('should generate plugin-defined utilities with modifier data when requested', () => {
  let config = {
    plugins: [
      plugin(function ({ matchUtilities }) {
        matchUtilities(
          {
            foo: (value, { modifier }) => {
              return { color: `rgb(${value} / ${modifier ?? 1})` }
            },
          },
          { values: { red: '255 0 0' }, modifiers: { bar: '0' } }
        )
      }),
    ],
  }
  let context = createContext(resolveConfig(config))
  let classes = context.getClassList({ includeMetadata: true })

  expect(classes).toContainEqual([
    'foo-red',
    {
      modifiers: ['bar'],
    },
  ])
})

it('should not generate utilities with opacity even if safe-listed', () => {
  let config = {
    safelist: [
      {
        pattern: /^bg-red-(400|500)(\/(40|50))?$/,
      },
    ],
  }

  let context = createContext(resolveConfig(config))
  let classes = context.getClassList()

  expect(classes).not.toContain('bg-red-500/50')
})

it('should not generate utilities that are set to undefined or null to so that they are removed', () => {
  let config = {
    theme: {
      extend: {
        colors: {
          red: null,
          green: undefined,
          blue: {
            100: null,
            200: undefined,
=======
import { crosscheck } from './util/run'

crosscheck(() => {
  it('should generate every possible class, without variants', () => {
    let config = {}

    let context = createContext(resolveConfig(config))
    let classes = context.getClassList()
    expect(classes).toBeInstanceOf(Array)

    // Verify we have a `container` for the 'components' section.
    expect(classes).toContain('container')

    // Verify we handle the DEFAULT case correctly
    expect(classes).toContain('border')

    // Verify we handle negative values correctly
    expect(classes).toContain('-inset-1/4')
    expect(classes).toContain('-m-0')
    expect(classes).not.toContain('-uppercase')
    expect(classes).not.toContain('-opacity-50')

    config = { theme: { extend: { margin: { DEFAULT: '5px' } } } }
    context = createContext(resolveConfig(config))
    classes = context.getClassList()

    expect(classes).not.toContain('-m-DEFAULT')
  })

  it('should generate every possible class while handling negatives and prefixes', () => {
    let config = { prefix: 'tw-' }
    let context = createContext(resolveConfig(config))
    let classes = context.getClassList()
    expect(classes).toBeInstanceOf(Array)

    // Verify we have a `container` for the 'components' section.
    expect(classes).toContain('tw-container')

    // Verify we handle the DEFAULT case correctly
    expect(classes).toContain('tw-border')

    // Verify we handle negative values correctly
    expect(classes).toContain('-tw-inset-1/4')
    expect(classes).toContain('-tw-m-0')
    expect(classes).not.toContain('-tw-uppercase')
    expect(classes).not.toContain('-tw-opacity-50')

    // These utilities do work but there's no reason to generate
    // them alongside the `-{prefix}-{utility}` versions
    expect(classes).not.toContain('tw--inset-1/4')
    expect(classes).not.toContain('tw--m-0')

    config = {
      prefix: 'tw-',
      theme: { extend: { margin: { DEFAULT: '5px' } } },
    }
    context = createContext(resolveConfig(config))
    classes = context.getClassList()

    expect(classes).not.toContain('-tw-m-DEFAULT')
  })

  it('should not generate utilities with opacity by default', () => {
    let config = {}
    let context = createContext(resolveConfig(config))
    let classes = context.getClassList()

    expect(classes).not.toContain('bg-red-500/50')
  })

  it('should not generate utilities with opacity even if safe-listed', () => {
    let config = {
      safelist: [
        {
          pattern: /^bg-red-(400|500)(\/(40|50))?$/,
        },
      ],
    }

    let context = createContext(resolveConfig(config))
    let classes = context.getClassList()

    expect(classes).not.toContain('bg-red-500/50')
  })

  it('should not generate utilities that are set to undefined or null to so that they are removed', () => {
    let config = {
      theme: {
        extend: {
          colors: {
            red: null,
            green: undefined,
            blue: {
              100: null,
              200: undefined,
            },
>>>>>>> 8e60a3c7
          },
        },
      },
      safelist: [
        {
          pattern: /^bg-(red|green|blue)-.*$/,
        },
      ],
    }

    let context = createContext(resolveConfig(config))
    let classes = context.getClassList()

    expect(classes).not.toContain('bg-red-100') // Red is `null`

    expect(classes).not.toContain('bg-green-100') // Green is `undefined`

    expect(classes).not.toContain('bg-blue-100') // Blue.100 is `null`
    expect(classes).not.toContain('bg-blue-200') // Blue.200 is `undefined`

    expect(classes).toContain('bg-blue-50')
    expect(classes).toContain('bg-blue-300')
  })
})<|MERGE_RESOLUTION|>--- conflicted
+++ resolved
@@ -1,191 +1,6 @@
 import resolveConfig from '../src/public/resolve-config'
 import plugin from '../src/public/create-plugin'
 import { createContext } from '../src/lib/setupContextUtils'
-<<<<<<< HEAD
-
-it('should generate every possible class, without variants', () => {
-  let config = {}
-
-  let context = createContext(resolveConfig(config))
-  let classes = context.getClassList()
-  expect(classes).toBeInstanceOf(Array)
-
-  // Verify we have a `container` for the 'components' section.
-  expect(classes).toContain('container')
-
-  // Verify we handle the DEFAULT case correctly
-  expect(classes).toContain('border')
-
-  // Verify we handle negative values correctly
-  expect(classes).toContain('-inset-1/4')
-  expect(classes).toContain('-m-0')
-  expect(classes).not.toContain('-uppercase')
-  expect(classes).not.toContain('-opacity-50')
-
-  config = { theme: { extend: { margin: { DEFAULT: '5px' } } } }
-  context = createContext(resolveConfig(config))
-  classes = context.getClassList()
-
-  expect(classes).not.toContain('-m-DEFAULT')
-})
-
-it('should generate every possible class while handling negatives and prefixes', () => {
-  let config = { prefix: 'tw-' }
-  let context = createContext(resolveConfig(config))
-  let classes = context.getClassList()
-  expect(classes).toBeInstanceOf(Array)
-
-  // Verify we have a `container` for the 'components' section.
-  expect(classes).toContain('tw-container')
-
-  // Verify we handle the DEFAULT case correctly
-  expect(classes).toContain('tw-border')
-
-  // Verify we handle negative values correctly
-  expect(classes).toContain('-tw-inset-1/4')
-  expect(classes).toContain('-tw-m-0')
-  expect(classes).not.toContain('-tw-uppercase')
-  expect(classes).not.toContain('-tw-opacity-50')
-
-  // These utilities do work but there's no reason to generate
-  // them alongside the `-{prefix}-{utility}` versions
-  expect(classes).not.toContain('tw--inset-1/4')
-  expect(classes).not.toContain('tw--m-0')
-
-  config = {
-    prefix: 'tw-',
-    theme: { extend: { margin: { DEFAULT: '5px' } } },
-  }
-  context = createContext(resolveConfig(config))
-  classes = context.getClassList()
-
-  expect(classes).not.toContain('-tw-m-DEFAULT')
-})
-
-it('should not generate utilities with opacity by default', () => {
-  let config = {}
-  let context = createContext(resolveConfig(config))
-  let classes = context.getClassList()
-
-  expect(classes).not.toContain('bg-red-500/50')
-})
-
-it('should not include metadata by default', () => {
-  let config = {}
-  let context = createContext(resolveConfig(config))
-  let classes = context.getClassList()
-
-  expect(classes.every((cls) => typeof cls === 'string')).toEqual(true)
-
-  expect(classes).toContain('bg-red-500')
-  expect(classes).toContain('text-2xl')
-})
-
-it('should generate utilities with modifier data when requested', () => {
-  let config = {}
-  let context = createContext(resolveConfig(config))
-  let classes = context.getClassList({ includeMetadata: true })
-
-  expect(classes).not.toContain('bg-red-500')
-  expect(classes).not.toContain('text-2xl')
-
-  expect(classes).toContainEqual([
-    'bg-red-500',
-    {
-      modifiers: [
-        '0',
-        '5',
-        '10',
-        '20',
-        '25',
-        '30',
-        '40',
-        '50',
-        '60',
-        '70',
-        '75',
-        '80',
-        '90',
-        '95',
-        '100',
-      ],
-    },
-  ])
-  expect(classes).toContainEqual([
-    'text-2xl',
-    {
-      modifiers: [
-        '3',
-        '4',
-        '5',
-        '6',
-        '7',
-        '8',
-        '9',
-        '10',
-        'none',
-        'tight',
-        'snug',
-        'normal',
-        'relaxed',
-        'loose',
-      ],
-    },
-  ])
-})
-
-it('should generate plugin-defined utilities with modifier data when requested', () => {
-  let config = {
-    plugins: [
-      plugin(function ({ matchUtilities }) {
-        matchUtilities(
-          {
-            foo: (value, { modifier }) => {
-              return { color: `rgb(${value} / ${modifier ?? 1})` }
-            },
-          },
-          { values: { red: '255 0 0' }, modifiers: { bar: '0' } }
-        )
-      }),
-    ],
-  }
-  let context = createContext(resolveConfig(config))
-  let classes = context.getClassList({ includeMetadata: true })
-
-  expect(classes).toContainEqual([
-    'foo-red',
-    {
-      modifiers: ['bar'],
-    },
-  ])
-})
-
-it('should not generate utilities with opacity even if safe-listed', () => {
-  let config = {
-    safelist: [
-      {
-        pattern: /^bg-red-(400|500)(\/(40|50))?$/,
-      },
-    ],
-  }
-
-  let context = createContext(resolveConfig(config))
-  let classes = context.getClassList()
-
-  expect(classes).not.toContain('bg-red-500/50')
-})
-
-it('should not generate utilities that are set to undefined or null to so that they are removed', () => {
-  let config = {
-    theme: {
-      extend: {
-        colors: {
-          red: null,
-          green: undefined,
-          blue: {
-            100: null,
-            200: undefined,
-=======
 import { crosscheck } from './util/run'
 
 crosscheck(() => {
@@ -254,6 +69,96 @@
     let classes = context.getClassList()
 
     expect(classes).not.toContain('bg-red-500/50')
+  })
+
+  it('should not include metadata by default', () => {
+    let config = {}
+    let context = createContext(resolveConfig(config))
+    let classes = context.getClassList()
+
+    expect(classes.every((cls) => typeof cls === 'string')).toEqual(true)
+
+    expect(classes).toContain('bg-red-500')
+    expect(classes).toContain('text-2xl')
+  })
+
+  it('should generate utilities with modifier data when requested', () => {
+    let config = {}
+    let context = createContext(resolveConfig(config))
+    let classes = context.getClassList({ includeMetadata: true })
+
+    expect(classes).not.toContain('bg-red-500')
+    expect(classes).not.toContain('text-2xl')
+
+    expect(classes).toContainEqual([
+      'bg-red-500',
+      {
+        modifiers: [
+          '0',
+          '5',
+          '10',
+          '20',
+          '25',
+          '30',
+          '40',
+          '50',
+          '60',
+          '70',
+          '75',
+          '80',
+          '90',
+          '95',
+          '100',
+        ],
+      },
+    ])
+    expect(classes).toContainEqual([
+      'text-2xl',
+      {
+        modifiers: [
+          '3',
+          '4',
+          '5',
+          '6',
+          '7',
+          '8',
+          '9',
+          '10',
+          'none',
+          'tight',
+          'snug',
+          'normal',
+          'relaxed',
+          'loose',
+        ],
+      },
+    ])
+  })
+
+  it('should generate plugin-defined utilities with modifier data when requested', () => {
+    let config = {
+      plugins: [
+        plugin(function ({ matchUtilities }) {
+          matchUtilities(
+            {
+              foo: (value, { modifier }) => {
+                return { color: `rgb(${value} / ${modifier ?? 1})` }
+              },
+            },
+            { values: { red: '255 0 0' }, modifiers: { bar: '0' } }
+          )
+        }),
+      ],
+    }
+    let context = createContext(resolveConfig(config))
+    let classes = context.getClassList({ includeMetadata: true })
+
+    expect(classes).toContainEqual([
+      'foo-red',
+      {
+        modifiers: ['bar'],
+      },
+    ])
   })
 
   it('should not generate utilities with opacity even if safe-listed', () => {
@@ -282,7 +187,6 @@
               100: null,
               200: undefined,
             },
->>>>>>> 8e60a3c7
           },
         },
       },
