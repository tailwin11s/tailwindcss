# Changelog

All notable changes to this project will be documented in this file.

The format is based on [Keep a Changelog](https://keepachangelog.com/en/1.0.0/),
and this project adheres to [Semantic Versioning](https://semver.org/spec/v2.0.0.html).

## [Unreleased]

### Fixed

<<<<<<< HEAD
- _Upgrade (experimental)_: Ensure `@import` statements for relative CSS files are actually migrated to use relative path syntax ([#14769](https://github.com/tailwindlabs/tailwindcss/pull/14769))
=======
- Ensure individual logical property utilities are sorted later than left/right pair utilities ([#14777](https://github.com/tailwindlabs/tailwindcss/pull/14777))
>>>>>>> d643d79f

## [4.0.0-alpha.29] - 2024-10-23

### Added

- _Upgrade (experimental)_: Migrate `plugins` with options to CSS ([#14700](https://github.com/tailwindlabs/tailwindcss/pull/14700))
- _Upgrade (experimental)_: Allow JS configuration files with `corePlugins` options to be migrated to CSS ([#14742](https://github.com/tailwindlabs/tailwindcss/pull/14742))
- _Upgrade (experimental)_: Migrate `@import` statements for relative CSS files to use relative path syntax (e.g. `./file.css`) ([#14755](https://github.com/tailwindlabs/tailwindcss/pull/14755))
- _Upgrade (experimental)_: Migrate `max-w-screen-*` utilities to `max-w-[var(…)]`([#14754](https://github.com/tailwindlabs/tailwindcss/pull/14754))
- _Upgrade (experimental)_: Migrate `@variants` and `@responsive` directives ([#14748](https://github.com/tailwindlabs/tailwindcss/pull/14748))
- _Upgrade (experimental)_: Migrate `@screen` directive ([#14749](https://github.com/tailwindlabs/tailwindcss/pull/14749))
- _Upgrade (experimental)_: Generate compatibility styles for legacy default border color ([#14746](https://github.com/tailwindlabs/tailwindcss/pull/14746))
- _Upgrade (experimental)_: Generate compatibility styles for legacy default border width on form elements ([#14746](https://github.com/tailwindlabs/tailwindcss/pull/14746))

### Fixed

- Allow spaces spaces around operators in attribute selector variants ([#14703](https://github.com/tailwindlabs/tailwindcss/pull/14703))
- Ensure color opacity modifiers work with OKLCH colors ([#14741](https://github.com/tailwindlabs/tailwindcss/pull/14741))
- Ensure changes to the input CSS file result in a full rebuild ([#14744](https://github.com/tailwindlabs/tailwindcss/pull/14744))
- Add `postcss` as a dependency of `@tailwindcss/postcss` ([#14750](https://github.com/tailwindlabs/tailwindcss/pull/14750))
- Ensure the JS `theme()` function can reference CSS theme variables that contain special characters without escaping them (e.g. referencing `--width-1\/2` as `theme('width.1/2')`) ([#14739](https://github.com/tailwindlabs/tailwindcss/pull/14739))
- Ensure JS theme keys containing special characters correctly produce utility classes (e.g. `'1/2': 50%` to `w-1/2`) ([#14739](https://github.com/tailwindlabs/tailwindcss/pull/14739))
- Always emit keyframes registered in `addUtilities` ([#14747](https://github.com/tailwindlabs/tailwindcss/pull/14747))
- Ensure loading stylesheets via the `?raw` and `?url` static asset query works when using the Vite plugin ([#14716](https://github.com/tailwindlabs/tailwindcss/pull/14716))
- _Upgrade (experimental)_: Migrate `flex-grow` to `grow` and `flex-shrink` to `shrink` ([#14721](https://github.com/tailwindlabs/tailwindcss/pull/14721))
- _Upgrade (experimental)_: Minify arbitrary values when printing candidates ([#14720](https://github.com/tailwindlabs/tailwindcss/pull/14720))
- _Upgrade (experimental)_: Ensure legacy theme values ending in `1` (like `theme(spacing.1)`) are correctly migrated to custom properties ([#14724](https://github.com/tailwindlabs/tailwindcss/pull/14724))
- _Upgrade (experimental)_: Migrate arbitrary values to bare values for the `from-*`, `via-*`, and `to-*` utilities ([#14725](https://github.com/tailwindlabs/tailwindcss/pull/14725))
- _Upgrade (experimental)_: Ensure `layer(utilities)` is removed from `@import` to keep `@utility` top-level ([#14738](https://github.com/tailwindlabs/tailwindcss/pull/14738))
- _Upgrade (experimental)_: Ensure JS theme keys with special characters are escaped when migrated to CSS variables ([#14736](https://github.com/tailwindlabs/tailwindcss/pull/14736))
- _Upgrade (experimental)_: Don't migrate important modifiers that are actually logical negations (e.g. `let foo = !border` to `let foo = border!`) ([#14737](https://github.com/tailwindlabs/tailwindcss/pull/14737))

### Changed

- Require a relative path prefix for importing relative CSS files (e.g. `@import './styles.css'` instead of `@import 'styles.css'`) ([#14755](https://github.com/tailwindlabs/tailwindcss/pull/14755))
- _Upgrade (experimental)_: Don't create `@source` rules for `content` paths that are already covered by automatic source detection ([#14714](https://github.com/tailwindlabs/tailwindcss/pull/14714))

## [4.0.0-alpha.28] - 2024-10-17

### Added

- Add first draft of new wide-gamut color palette ([#14693](https://github.com/tailwindlabs/tailwindcss/pull/14693))
- Support linear gradient angles as bare values ([#14707](https://github.com/tailwindlabs/tailwindcss/pull/14707))
- Interpolate gradients in OKLCH by default ([#14708](https://github.com/tailwindlabs/tailwindcss/pull/14708))
- _Upgrade (experimental)_: Migrate `theme(…)` calls to `var(…)` or to the modern `theme(…)` syntax ([#14664](https://github.com/tailwindlabs/tailwindcss/pull/14664), [#14695](https://github.com/tailwindlabs/tailwindcss/pull/14695))
- _Upgrade (experimental)_: Support migrating JS configurations to CSS that contain functions inside the `theme` object ([#14675](https://github.com/tailwindlabs/tailwindcss/pull/14675))

### Fixed

- Ensure `theme` values defined outside of `extend` in JS configuration files overwrite all existing values for that namespace ([#14672](https://github.com/tailwindlabs/tailwindcss/pull/14672))
- Remove unnecessary variable fallbacks in gradient utilities ([#14705](https://github.com/tailwindlabs/tailwindcss/pull/14705))
- _Upgrade (experimental)_: Speed up template migrations ([#14679](https://github.com/tailwindlabs/tailwindcss/pull/14679))
- _Upgrade (experimental)_: Don't generate invalid CSS when migrating a complex `screens` config ([#14691](https://github.com/tailwindlabs/tailwindcss/pull/14691))

## [4.0.0-alpha.27] - 2024-10-15

### Added

- Add support for `tailwindcss/colors.js`, `tailwindcss/defaultTheme.js`, and `tailwindcss/plugin.js` exports ([#14595](https://github.com/tailwindlabs/tailwindcss/pull/14595))
- Support `keyframes` in JS config file themes ([#14594](https://github.com/tailwindlabs/tailwindcss/pull/14594))
- Support the `color` parameter in JS theme configuration callbacks ([#14651](https://github.com/tailwindlabs/tailwindcss/pull/14651))
- Support using the object parameter in the JS theme configuration callback as `theme()` function ([#14659](https://github.com/tailwindlabs/tailwindcss/pull/14659))
- _Upgrade (experimental)_: Automatically discover JavaScript config files ([#14597](https://github.com/tailwindlabs/tailwindcss/pull/14597))
- _Upgrade (experimental)_: Inject `@config "…"` when a `tailwind.config.{js,ts,…}` is detected ([#14635](https://github.com/tailwindlabs/tailwindcss/pull/14635))
- _Upgrade (experimental)_: Migrate `@media screen(…)` when running codemods ([#14603](https://github.com/tailwindlabs/tailwindcss/pull/14603))
- _Upgrade (experimental)_: Migrate `aria-*`, `data-*`, and `supports-*` variants from arbitrary values to bare values ([#14644](https://github.com/tailwindlabs/tailwindcss/pull/14644))
- _Upgrade (experimental)_: Migrate arbitrary values to bare values ([#14669](https://github.com/tailwindlabs/tailwindcss/pull/14669))
- _Upgrade (experimental)_: Migrate legacy classes to the v4 alternative ([#14643](https://github.com/tailwindlabs/tailwindcss/pull/14643))
- _Upgrade (experimental)_: Migrate static JS configurations to CSS ([#14639](https://github.com/tailwindlabs/tailwindcss/pull/14639), [#14650](https://github.com/tailwindlabs/tailwindcss/pull/14650), [#14648](https://github.com/tailwindlabs/tailwindcss/pull/14648), [#14666](https://github.com/tailwindlabs/tailwindcss/pull/14666))
- _Upgrade (experimental)_: Migrate v3 PostCSS setups to v4 in some cases ([#14612](https://github.com/tailwindlabs/tailwindcss/pull/14612))

### Fixed

- Don’t crash when scanning a candidate equal to the configured prefix ([#14588](https://github.com/tailwindlabs/tailwindcss/pull/14588))
- Ensure there's always a space before `!important` when stringifying CSS ([#14611](https://github.com/tailwindlabs/tailwindcss/pull/14611))
- Don't set `display: none` on elements that use `hidden="until-found"` ([#14631](https://github.com/tailwindlabs/tailwindcss/pull/14631))
- Ensure the CSS `theme()` function resolves to the right value in some compatibility situations ([#14614](https://github.com/tailwindlabs/tailwindcss/pull/14614))
- Fix issue that could cause the CLI to crash when files are deleted while watching ([#14616](https://github.com/tailwindlabs/tailwindcss/pull/14616))
- Ensure custom variants using the JS API have access to modifiers ([#14637](https://github.com/tailwindlabs/tailwindcss/pull/14637))
- Ensure auto complete suggestions work when using `matchUtilities` ([#14589](https://github.com/tailwindlabs/tailwindcss/pull/14589))
- Pass options when using `addComponents` and `matchComponents` ([#14590](https://github.com/tailwindlabs/tailwindcss/pull/14590))
- Ensure `boxShadow` and `animation` theme keys in JS config files are accessible under `--shadow-*` and `--animate-*` using the `theme()` function ([#14642](https://github.com/tailwindlabs/tailwindcss/pull/14642))
- Ensure all theme keys with new names are also accessible under their old names when using the `theme()` function with the legacy dot notation syntax ([#14642](https://github.com/tailwindlabs/tailwindcss/pull/14642))
- Ensure `var(…)` can be used as the opacity value inside the `theme([path] / [modifier])` function ([#14653](https://github.com/tailwindlabs/tailwindcss/pull/14653))
- Ensure `font-stretch` utilities only accepts positive integer bare values ([#14670](https://github.com/tailwindlabs/tailwindcss/pull/14670))
- _Upgrade (experimental)_: Ensure CSS before a layer stays unlayered when running codemods ([#14596](https://github.com/tailwindlabs/tailwindcss/pull/14596))
- _Upgrade (experimental)_: Resolve issues where some prefixed candidates were not properly migrated ([#14600](https://github.com/tailwindlabs/tailwindcss/pull/14600))

## [4.0.0-alpha.26] - 2024-10-03

### Added

- Add support for prefixes ([#14501](https://github.com/tailwindlabs/tailwindcss/pull/14501))
- Expose timing information in debug mode ([#14553](https://github.com/tailwindlabs/tailwindcss/pull/14553))
- Add support for `blocklist` in JS config files ([#14556](https://github.com/tailwindlabs/tailwindcss/pull/14556))
- Add `color-scheme` utilities ([#14567](https://github.com/tailwindlabs/tailwindcss/pull/14567))
- Add support for `important` option in JS config files ([#14448](https://github.com/tailwindlabs/tailwindcss/pull/14448))
- _Upgrade (experimental)_: Convert `@import "tailwindcss/tailwind.css"` to `@import "tailwindcss"` in CSS files ([#14514](https://github.com/tailwindlabs/tailwindcss/pull/14514))
- _Upgrade (experimental)_: Apply all utility upgrades to `@apply` in CSS files ([#14574](https://github.com/tailwindlabs/tailwindcss/pull/14574))
- _Upgrade (experimental)_: Update variant order in template files ([#14524](https://github.com/tailwindlabs/tailwindcss/pull/14524]))
- _Upgrade (experimental)_: Convert `bg-gradient-*` utilities to `bg-linear-*` in template files ([#14537](https://github.com/tailwindlabs/tailwindcss/pull/14537]))
- _Upgrade (experimental)_: Convert legacy prefixes to variant prefixes in template files ([#14557](https://github.com/tailwindlabs/tailwindcss/pull/14557]))
- _Upgrade (experimental)_: Convert bare CSS variables in arbitrary values to `var(…)` in template files ([#14526](https://github.com/tailwindlabs/tailwindcss/pull/14526))
- _Upgrade (experimental)_: Convert legacy important modifier syntax to trailing syntax ([#14502](https://github.com/tailwindlabs/tailwindcss/pull/14502))

### Fixed

- Use the right import base path when using the CLI to reading files from stdin ([#14522](https://github.com/tailwindlabs/tailwindcss/pull/14522))
- Ensure that `@utility` is top-level and cannot be nested ([#14525](https://github.com/tailwindlabs/tailwindcss/pull/14525))
- Only setup a single compiler in `@tailwindcss/postcss` for initial builds ([#14565](https://github.com/tailwindlabs/tailwindcss/pull/14565))
- Ensure editing imported CSS files triggers a rebuild ([#14561](https://github.com/tailwindlabs/tailwindcss/pull/14561))
- Ensure `@apply` and CSS functions work inside imported stylesheets ([#14576](https://github.com/tailwindlabs/tailwindcss/pull/14576))
- _Upgrade (experimental)_: Don't wrap custom CSS after utilities in a layer ([#14512](https://github.com/tailwindlabs/tailwindcss/pull/14512))
- _Upgrade (experimental)_: Don't add empty `layer()` to `@import` at-rules when the styles do not need to be imported into a layer ([#14513](https://github.com/tailwindlabs/tailwindcss/pull/14513))
- _Upgrade (experimental)_: Don't wrap comment nodes in `@layer` when running codemods ([#14517](https://github.com/tailwindlabs/tailwindcss/pull/14517))
- _Upgrade (experimental)_: Fix scenario where selectors can be lost in multi-selector rules ([#14518](https://github.com/tailwindlabs/tailwindcss/pull/14518))
- _Upgrade (experimental)_: Ensure custom CSS before `@tailwind` rules is wrapped with `@layer base` when prepending `@import "tailwindcss"` to the top of the file ([#14536](https://github.com/tailwindlabs/tailwindcss/pull/14536))

### Changed

- Disallow bare values with decimal places ([#14562](https://github.com/tailwindlabs/tailwindcss/pull/14562))

## [4.0.0-alpha.25] - 2024-09-24

### Added

- Add support for `aria`, `supports`, and `data` variants defined in JS config files ([#14407](https://github.com/tailwindlabs/tailwindcss/pull/14407))
- Add `@tailwindcss/upgrade` tooling ([#14434](https://github.com/tailwindlabs/tailwindcss/pull/14434))
- Support `screens` in JS config files ([#14415](https://github.com/tailwindlabs/tailwindcss/pull/14415))
- Add `bg-radial-*` and `bg-conic-*` utilities for radial and conic gradients ([#14467](https://github.com/tailwindlabs/tailwindcss/pull/14467))
- Add new `shadow-initial` and `inset-shadow-initial` utilities for resetting shadow colors ([#14468](https://github.com/tailwindlabs/tailwindcss/pull/14468))
- Add `field-sizing-*` utilities ([#14469](https://github.com/tailwindlabs/tailwindcss/pull/14469))
- Include gradient color properties in color transitions ([#14489](https://github.com/tailwindlabs/tailwindcss/pull/14489))
- _Upgrade (experimental)_: Convert important syntax in `@apply` in CSS files ([#14411](https://github.com/tailwindlabs/tailwindcss/pull/14434))
- _Upgrade (experimental)_: Convert `@tailwind` directives to `@import` rules in CSS files ([#14411](https://github.com/tailwindlabs/tailwindcss/pull/14411), [#14504](https://github.com/tailwindlabs/tailwindcss/pull/14504))
- _Upgrade (experimental)_: Convert custom CSS in `@layer utilities` and `@layer components` to use `@utility` in CSS files ([#14455](https://github.com/tailwindlabs/tailwindcss/pull/14455))

### Fixed

- Support `borderRadius.*` as an alias for `--radius-*` when using dot notation inside the `theme()` function ([#14436](https://github.com/tailwindlabs/tailwindcss/pull/14436))
- Ensure individual variants from groups are always sorted earlier than stacked variants from the same groups ([#14431](https://github.com/tailwindlabs/tailwindcss/pull/14431))
- Allow `anchor-size(…)` in arbitrary values ([#14394](https://github.com/tailwindlabs/tailwindcss/pull/14394))
- Skip candidates with invalid `theme()` calls ([#14437](https://github.com/tailwindlabs/tailwindcss/pull/14437))
- Don't generate `inset-*` utilities for `--inset-shadow-*` and `--inset-ring-*` theme values ([#14447](https://github.com/tailwindlabs/tailwindcss/pull/14447))
- Include `--default-transition-*` variables in `transition-*` utility output ([#14482](https://github.com/tailwindlabs/tailwindcss/pull/14482))
- Ensure `rtl` and `ltr` variants work with `[dir=auto]` ([#14306](https://github.com/tailwindlabs/tailwindcss/pull/14306))

### Changed

- Preserve explicit `leading-*`, `tracking-*`, and `font-{weight}` value when overriding font-size ([#14403](https://github.com/tailwindlabs/tailwindcss/pull/14403))
- Disallow negative bare values in core utilities and variants ([#14453](https://github.com/tailwindlabs/tailwindcss/pull/14453))
- Preserve explicit shadow color when overriding shadow size ([#14458](https://github.com/tailwindlabs/tailwindcss/pull/14458))
- Preserve explicit transition duration and timing function when overriding transition property ([#14490](https://github.com/tailwindlabs/tailwindcss/pull/14490))
- Change the implementation for `@import` resolution to speed up initial builds ([#14446](https://github.com/tailwindlabs/tailwindcss/pull/14446))
- Remove automatic `var(…)` injection ([#13657](https://github.com/tailwindlabs/tailwindcss/pull/13657))
- Only apply `:hover` states on devices that support `@media (hover: hover)` ([#14500](https://github.com/tailwindlabs/tailwindcss/pull/14500))

## [4.0.0-alpha.24] - 2024-09-11

### Added

- Support CSS `theme()` functions inside other `@custom-media`, `@container`, and `@supports` rules ([#14358](https://github.com/tailwindlabs/tailwindcss/pull/14358))
- Export `Config` type from `tailwindcss` for JS config files ([#14360](https://github.com/tailwindlabs/tailwindcss/pull/14360))
- Add support for `matchVariant` plugins using the `@plugin` directive ([#14371](https://github.com/tailwindlabs/tailwindcss/pull/14371))
- Warn when the `tailwindcss` package is used as a PostCSS plugin ([#14378](https://github.com/tailwindlabs/tailwindcss/pull/14378))

### Fixed

- Ensure there is always CLI feedback on save even when no new classes were found ([#14351](https://github.com/tailwindlabs/tailwindcss/pull/14351))
- Properly resolve `theme('someKey.DEFAULT')` when all `--some-key-*` keys have a suffix ([#14354](https://github.com/tailwindlabs/tailwindcss/pull/14354))
- Make sure tuple theme values in JS configs take precedence over `@theme default` values ([#14359](https://github.com/tailwindlabs/tailwindcss/pull/14359))
- Improve IntelliSense completions for `border` utilities ([#14370](https://github.com/tailwindlabs/tailwindcss/pull/14370))

## [4.0.0-alpha.23] - 2024-09-05

### Added

- Add opacity modifier support to the `theme()` function in plugins ([#14348](https://github.com/tailwindlabs/tailwindcss/pull/14348))

## [4.0.0-alpha.22] - 2024-09-04

### Added

- Support TypeScript for `@plugin` and `@config` files ([#14317](https://github.com/tailwindlabs/tailwindcss/pull/14317))
- Add `default` option to `@theme` to support overriding default theme values from plugins/JS config files ([#14327](https://github.com/tailwindlabs/tailwindcss/pull/14327))
- Add support for `<style>` tags in Astro files to the Vite plugin ([#14340](https://github.com/tailwindlabs/tailwindcss/pull/14340))

### Fixed

- Ensure content globs defined in `@config` files are relative to that file ([#14314](https://github.com/tailwindlabs/tailwindcss/pull/14314))
- Ensure CSS `theme()` functions are evaluated in media query ranges with collapsed whitespace ([#14321](https://github.com/tailwindlabs/tailwindcss/pull/14321))
- Fix support for Nuxt projects in the Vite plugin (requires Nuxt 3.13.1+) ([#14319](https://github.com/tailwindlabs/tailwindcss/pull/14319))
- Evaluate theme functions in plugins and JS config files ([#14326](https://github.com/tailwindlabs/tailwindcss/pull/14326))
- Ensure theme values overridden with `reference` values don't generate stale CSS variables ([#14327](https://github.com/tailwindlabs/tailwindcss/pull/14327))
- Don’t suggest named opacity modifiers in IntelliSense ([#14339](https://github.com/tailwindlabs/tailwindcss/pull/14339))
- Fix a crash with older Node.js versions ([#14342](https://github.com/tailwindlabs/tailwindcss/pull/14342))
- Support defining theme values as arrays of strings in JS config files ([#14343](https://github.com/tailwindlabs/tailwindcss/pull/14343))
- Ensure `--default-font-*` and `--default-mono-font-*` variables respect theme customizations in JS config files ([#14344](https://github.com/tailwindlabs/tailwindcss/pull/14344))

## [4.0.0-alpha.21] - 2024-09-02

### Added

- Add new standalone builds of Tailwind CSS v4 ([#14270](https://github.com/tailwindlabs/tailwindcss/pull/14270))
- Support JavaScript configuration files using `@config` ([#14239](https://github.com/tailwindlabs/tailwindcss/pull/14239))
- Support plugin options in `@plugin` ([#14264](https://github.com/tailwindlabs/tailwindcss/pull/14264))
- Add support for using the Vite extension with `css.transformer` set to `lightningcss` ([#14269](https://github.com/tailwindlabs/tailwindcss/pull/14269))

### Fixed

- Bring back type exports for the cjs build of `@tailwindcss/postcss` ([#14256](https://github.com/tailwindlabs/tailwindcss/pull/14256))
- Correctly merge tuple values when using the plugin API ([#14260](https://github.com/tailwindlabs/tailwindcss/pull/14260))
- Handle arrays in the CSS `theme()` function when using plugins ([#14262](https://github.com/tailwindlabs/tailwindcss/pull/14262))
- Fix fallback values when using the CSS `theme()` function ([#14262](https://github.com/tailwindlabs/tailwindcss/pull/14262))
- Fix support for declaration fallbacks in plugins ([#14265](https://github.com/tailwindlabs/tailwindcss/pull/14265))
- Support bare values when using `tailwindcss/defaultTheme` ([#14257](https://github.com/tailwindlabs/tailwindcss/pull/14257))
- Correctly update builds when using the Vite extension with `build --watch` ([#14269](https://github.com/tailwindlabs/tailwindcss/pull/14269))

### Changed

- Remove named opacity support for color opacity modifiers ([#14278](https://github.com/tailwindlabs/tailwindcss/pull/14278))

## [4.0.0-alpha.20] - 2024-08-23

### Added

- Add support for `addBase` plugins using the `@plugin` directive ([#14172](https://github.com/tailwindlabs/tailwindcss/pull/14172))
- Add support for the `tailwindcss/plugin` export ([#14173](https://github.com/tailwindlabs/tailwindcss/pull/14173))
- Add support for the `theme()` function in plugins ([#14207](https://github.com/tailwindlabs/tailwindcss/pull/14207))
- Add support for `addComponents`, `matchComponents`, `prefix` plugin APIs ([#14221](https://github.com/tailwindlabs/tailwindcss/pull/14221))
- Add support for `tailwindcss/colors` and `tailwindcss/defaultTheme` exports for use with plugins ([#14221](https://github.com/tailwindlabs/tailwindcss/pull/14221))
- Add support for the `@tailwindcss/typography` and `@tailwindcss/forms` plugins ([#14221](https://github.com/tailwindlabs/tailwindcss/pull/14221))
- Add support for the `theme()` function in CSS and class names ([#14177](https://github.com/tailwindlabs/tailwindcss/pull/14177))
- Add support for matching multiple utility definitions for one candidate ([#14231](https://github.com/tailwindlabs/tailwindcss/pull/14231))

### Fixed

- Don't wrap relative selectors in arbitrary variants with `:is(…)` ([#14203](https://github.com/tailwindlabs/tailwindcss/pull/14203))

## [4.0.0-alpha.19] - 2024-08-09

### Added

- Add support for `inline` option when defining `@theme` values ([#14095](https://github.com/tailwindlabs/tailwindcss/pull/14095))
- Add `inert` variant ([#14129](https://github.com/tailwindlabs/tailwindcss/pull/14129))
- Add support for explicitly registering content paths using new `@source` at-rule ([#14078](https://github.com/tailwindlabs/tailwindcss/pull/14078))
- Add support for scanning `<style>` tags in Vue files to the Vite plugin ([#14158](https://github.com/tailwindlabs/tailwindcss/pull/14158))
- Add support for basic `addUtilities` and `matchUtilities` plugins using the `@plugin` directive ([#14114](https://github.com/tailwindlabs/tailwindcss/pull/14114))

### Fixed

- Ensure `@apply` works inside `@utility` ([#14144](https://github.com/tailwindlabs/tailwindcss/pull/14144))

## [4.0.0-alpha.18] - 2024-07-25

### Added

- Add support for basic `addVariant` plugins with new `@plugin` directive ([#13982](https://github.com/tailwindlabs/tailwindcss/pull/13982), [#14008](https://github.com/tailwindlabs/tailwindcss/pull/14008))
- Add `@variant` at-rule for defining custom variants in CSS ([#13992](https://github.com/tailwindlabs/tailwindcss/pull/13992), [#14008](https://github.com/tailwindlabs/tailwindcss/pull/14008))
- Add `@utility` at-rule for defining custom utilities in CSS ([#14044](https://github.com/tailwindlabs/tailwindcss/pull/14044))

### Fixed

- Discard invalid classes such as `bg-red-[#000]` ([#13970](https://github.com/tailwindlabs/tailwindcss/pull/13970))
- Fix parsing body-less at-rule without terminating semicolon ([#13978](https://github.com/tailwindlabs/tailwindcss/pull/13978))
- Ensure opacity modifier with variables work with `color-mix()` ([#13972](https://github.com/tailwindlabs/tailwindcss/pull/13972))
- Discard invalid `variants` and `utilities` with modifiers ([#13977](https://github.com/tailwindlabs/tailwindcss/pull/13977))
- Add missing utilities that exist in v3, such as `resize`, `fill-none`, `accent-none`, `drop-shadow-none`, and negative `hue-rotate` and `backdrop-hue-rotate` utilities ([#13971](https://github.com/tailwindlabs/tailwindcss/pull/13971))
- Don’t allow at-rule-only variants to be compounded ([#14015](https://github.com/tailwindlabs/tailwindcss/pull/14015))
- Ensure compound variants work with variants with multiple selectors ([#14016](https://github.com/tailwindlabs/tailwindcss/pull/14016))
- Ensure attribute values in `data-*` and `aria-*` modifiers are always quoted in the generated CSS ([#14040](https://github.com/tailwindlabs/tailwindcss/pull/14037))

### Changed

- Reduce the specificity of the `*` variant so those styles can be overridden by child elements ([#14056](https://github.com/tailwindlabs/tailwindcss/pull/14056))

## [4.0.0-alpha.17] - 2024-07-04

### Added

- Add `rounded-4xl` utility ([#13827](https://github.com/tailwindlabs/tailwindcss/pull/13827))
- Add `backdrop-blur-none` and `blur-none` utilities ([#13831](https://github.com/tailwindlabs/tailwindcss/pull/13831))
- Include variable in output for bare utilities like `rounded` ([#13836](https://github.com/tailwindlabs/tailwindcss/pull/13836))

### Fixed

- Support combining arbitrary shadows without a color with shadow color utilities ([#13876](https://github.com/tailwindlabs/tailwindcss/pull/13876))
- Ensure `@property` fallbacks work correctly with properties with no `initial-value` ([#13949](https://github.com/tailwindlabs/tailwindcss/pull/13949))

## [4.0.0-alpha.16] - 2024-06-07

### Added

- Add `nth-*` variants ([#13661](https://github.com/tailwindlabs/tailwindcss/pull/13661))
- Add `bg-linear-*` utilities as an alias for the existing `bg-gradient-*` utilities ([#13783](https://github.com/tailwindlabs/tailwindcss/pull/13783))
- Support arbitrary linear gradient angles (e.g. `bg-linear-[125deg]`) ([#13783](https://github.com/tailwindlabs/tailwindcss/pull/13783))

### Fixed

- Use `length` data type for `background-size` instead of `background-position` ([#13771](https://github.com/tailwindlabs/tailwindcss/pull/13771))
- Support negative values for `{col,row}-{start,end}` utilities ([#13780](https://github.com/tailwindlabs/tailwindcss/pull/13780))
- Use long form `<length> | <percentage>` syntax for properties ([#13660](https://github.com/tailwindlabs/tailwindcss/pull/13660))
- Fix background position value of `bg-right-top`, `bg-right-bottom`, `bg-left-bottom` and `bg-left-top` ([#13806](https://github.com/tailwindlabs/tailwindcss/pull/13806))

## [4.0.0-alpha.15] - 2024-05-08

### Fixed

- Make sure `contain-*` utility variables resolve to a valid value ([#13521](https://github.com/tailwindlabs/tailwindcss/pull/13521))
- Support unbalanced parentheses and braces in quotes in arbitrary values and variants ([#13608](https://github.com/tailwindlabs/tailwindcss/pull/13608))
- Add fallbacks for `@property` rules for Firefox ([#13655](https://github.com/tailwindlabs/tailwindcss/pull/13655))

### Changed

- Use `rem` units for breakpoints by default instead of `px` ([#13469](https://github.com/tailwindlabs/tailwindcss/pull/13469))
- Use natural sorting when sorting classes ([#13507](https://github.com/tailwindlabs/tailwindcss/pull/13507), [#13532](https://github.com/tailwindlabs/tailwindcss/pull/13532))

## [4.0.0-alpha.14] - 2024-04-09

### Fixed

- Ensure deterministic SSR builds in `@tailwindcss/vite` ([#13457](https://github.com/tailwindlabs/tailwindcss/pull/13457))

### Changed

- Apply variants from left to right instead of inside-out ([#13478](https://github.com/tailwindlabs/tailwindcss/pull/13478))
- Don't special-case `[hidden]` elements in `space-*`/`divide-*` utilities ([#13459](https://github.com/tailwindlabs/tailwindcss/pull/13459))

## [4.0.0-alpha.13] - 2024-04-04

### Fixed

- Always inline values for `shadow-*` utilities to ensure shadow colors work correctly ([#13449](https://github.com/tailwindlabs/tailwindcss/pull/13449))

## [4.0.0-alpha.12] - 2024-04-04

### Fixed

- Enable Vite's `waitForRequestsIdle()` for client requests only ([#13394](https://github.com/tailwindlabs/tailwindcss/pull/13394))
- Make sure `::first-letter` respects `::selection` styles ([#13408](https://github.com/tailwindlabs/tailwindcss/pull/13408))

## [4.0.0-alpha.11] - 2024-03-27

### Added

- Make `rotate-x/y/z-*` utilities composable ([#13319](https://github.com/tailwindlabs/tailwindcss/pull/13319))
- Apply Vite's CSS plugin transform to Tailwind-generated CSS in `@tailwindcss/vite` (e.g. inlining images) ([#13218](https://github.com/tailwindlabs/tailwindcss/pull/13218))
- Add `starting` variant for `@starting-style` ([#13329](https://github.com/tailwindlabs/tailwindcss/pull/13329))
- Target `:popover-open` in existing `open` variant ([#13331](https://github.com/tailwindlabs/tailwindcss/pull/13331))

### Fixed

- Remove percentage values for `translate-z` utilities ([#13321](https://github.com/tailwindlabs/tailwindcss/pull/13321), [#13327](https://github.com/tailwindlabs/tailwindcss/pull/13327))
- Generate unique CSS bundle hashes in `@tailwindcss/vite` when Tailwind-generated CSS changes ([#13218](https://github.com/tailwindlabs/tailwindcss/pull/13218))
- Inherit letter spacing in form controls ([#13328](https://github.com/tailwindlabs/tailwindcss/pull/13328))
- Ensure `build` command is executed when using `--output` instead of `-o` ([#13369](https://github.com/tailwindlabs/tailwindcss/pull/13369))
- Prevent `@tailwindcss/vite` from hanging in serve mode ([#13380](https://github.com/tailwindlabs/tailwindcss/pull/13380))

## [4.0.0-alpha.10] - 2024-03-19

### Added

- Add `inherit` as a universal color ([#13258](https://github.com/tailwindlabs/tailwindcss/pull/13258))
- Add 3D transform utilities ([#13248](https://github.com/tailwindlabs/tailwindcss/pull/13248), [#13288](https://github.com/tailwindlabs/tailwindcss/pull/13288))

### Fixed

- Validate bare values ([#13245](https://github.com/tailwindlabs/tailwindcss/pull/13245))
- Parse candidates in `.svelte` files with `class:abc="condition"` syntax ([#13274](https://github.com/tailwindlabs/tailwindcss/pull/13274))

### Changed

- Inline `@import` rules in `tailwindcss/index.css` at publish time for better performance ([#13233](https://github.com/tailwindlabs/tailwindcss/pull/13233))
- Include custom properties with fallbacks in utility class values ([#13177](https://github.com/tailwindlabs/tailwindcss/pull/13177))

## [4.0.0-alpha.9] - 2024-03-13

### Added

- Support `@theme reference { … }` for defining theme values without emitting variables ([#13222](https://github.com/tailwindlabs/tailwindcss/pull/13222))

### Fixed

- Fix incorrect properties in line-clamp utilities ([#13220](https://github.com/tailwindlabs/tailwindcss/pull/13220))
- Don't rely on existence of `--default-transition-*` variables in `transition-*` utilities ([#13219](https://github.com/tailwindlabs/tailwindcss/pull/13219))

### Changed

- Move `optimizeCss` to the packages where it's used ([#13230](https://github.com/tailwindlabs/tailwindcss/pull/13230))

## [4.0.0-alpha.8] - 2024-03-11

### Fixed

- Ensure `scale-*` utilities support percentage values ([#13182](https://github.com/tailwindlabs/tailwindcss/pull/13182))
- Prevent `content-none` from being overridden when conditionally styling `::before`/`::after` ([#13187](https://github.com/tailwindlabs/tailwindcss/pull/13187))
- Remove default borders from `iframe` elements ([#13189](https://github.com/tailwindlabs/tailwindcss/pull/13189))

### Changed

- Replace `--radius-none` and `--radius-full` theme values with static `rounded-none` and `rounded-full` utilities ([#13186](https://github.com/tailwindlabs/tailwindcss/pull/13186))

### Added

- Improve performance of incremental rebuilds for `@tailwindcss/cli` ([#13169](https://github.com/tailwindlabs/tailwindcss/pull/13169))
- Improve performance of incremental rebuilds for `@tailwindcss/postcss` ([#13170](https://github.com/tailwindlabs/tailwindcss/pull/13170))

## [4.0.0-alpha.7] - 2024-03-08

### Added

- Add `font-stretch` utilities ([#13153](https://github.com/tailwindlabs/tailwindcss/pull/13153))
- Publish packages with [npm provenance](https://docs.npmjs.com/generating-provenance-statements) ([#13160](https://github.com/tailwindlabs/tailwindcss/pull/13160))
- Build native packages for Android ([#13115](https://github.com/tailwindlabs/tailwindcss/pull/13115), [#13161](https://github.com/tailwindlabs/tailwindcss/pull/13161))
- Make CSS optimization and minification configurable in PostCSS plugin and CLI ([#13130](https://github.com/tailwindlabs/tailwindcss/pull/13130))

### Fixed

- Don't error on `@apply` with leading/trailing whitespace ([#13144](https://github.com/tailwindlabs/tailwindcss/pull/13144))
- Correctly parse CSS using Windows line endings ([#13162](https://github.com/tailwindlabs/tailwindcss/pull/13162))

## [4.0.0-alpha.6] - 2024-03-07

### Fixed

- Only set `border-style` for appropriate border side ([#13124](https://github.com/tailwindlabs/tailwindcss/pull/13124))

### Changed

- Error when `@theme` contains unsupported rules/declarations ([#13125](https://github.com/tailwindlabs/tailwindcss/pull/13125))

## [4.0.0-alpha.5] - 2024-03-06

### Fixed

- Don't scan ignored files even if a `.git` folder is not present ([#13119](https://github.com/tailwindlabs/tailwindcss/pull/13119))

## [4.0.0-alpha.4] - 2024-03-06

### Fixed

- Support importing framework CSS files without including a `.css` extension ([#13110](https://github.com/tailwindlabs/tailwindcss/pull/13110))

## [4.0.0-alpha.3] - 2024-03-06

### Added

- Support putting the important modifier at the beginning of a utility ([#13103](https://github.com/tailwindlabs/tailwindcss/pull/13103))

### Fixed

- Node compatibility fix ([#13104](https://github.com/tailwindlabs/tailwindcss/pull/13104))

### Changes

- Drop deprecated `decoration-slice` and `decoration-clone` utilities ([#13107](https://github.com/tailwindlabs/tailwindcss/pull/13107))

## [4.0.0-alpha.2] - 2024-03-06

### Changed

- Move the CLI into a separate `@tailwindcss/cli` package ([#13095](https://github.com/tailwindlabs/tailwindcss/pull/13095))

## [4.0.0-alpha.1] - 2024-03-06<|MERGE_RESOLUTION|>--- conflicted
+++ resolved
@@ -9,11 +9,8 @@
 
 ### Fixed
 
-<<<<<<< HEAD
+- Ensure individual logical property utilities are sorted later than left/right pair utilities ([#14777](https://github.com/tailwindlabs/tailwindcss/pull/14777))
 - _Upgrade (experimental)_: Ensure `@import` statements for relative CSS files are actually migrated to use relative path syntax ([#14769](https://github.com/tailwindlabs/tailwindcss/pull/14769))
-=======
-- Ensure individual logical property utilities are sorted later than left/right pair utilities ([#14777](https://github.com/tailwindlabs/tailwindcss/pull/14777))
->>>>>>> d643d79f
 
 ## [4.0.0-alpha.29] - 2024-10-23
 
