import path from 'path'

import _ from 'lodash'
import postcss from 'postcss'
import stylefmt from 'stylefmt'

import registerConfigAsDependency from './lib/registerConfigAsDependency'
import substitutePreflightAtRule from './lib/substitutePreflightAtRule'
import evaluateTailwindFunctions from './lib/evaluateTailwindFunctions'
import generateUtilities from './lib/generateUtilities'
import substituteHoverableAtRules from './lib/substituteHoverableAtRules'
import substituteFocusableAtRules from './lib/substituteFocusableAtRules'
import substituteImportantAtRules from './lib/substituteImportantAtRules'
import substituteResponsiveAtRules from './lib/substituteResponsiveAtRules'
import substituteScreenAtRules from './lib/substituteScreenAtRules'
import substituteClassApplyAtRules from './lib/substituteClassApplyAtRules'

const plugin = postcss.plugin('tailwind', config => {
  const plugins = []

  if (!_.isUndefined(config)) {
    plugins.push(registerConfigAsDependency(path.resolve(config)))
  }

  const lazyConfig = () => {
    if (_.isUndefined(config)) {
      return require('../defaultConfig')
    }

    delete require.cache[require.resolve(path.resolve(config))]
    return require(path.resolve(config))
  }

<<<<<<< HEAD
  return postcss(
    ...plugins,
    ...[
      substitutePreflightAtRule(lazyConfig),
      evaluateTailwindFunctions(lazyConfig),
      generateUtilities(lazyConfig),
      substituteHoverableAtRules(lazyConfig),
      substituteFocusableAtRules(lazyConfig),
      substituteResponsiveAtRules(lazyConfig),
      substituteScreenAtRules(lazyConfig),
      substituteClassApplyAtRules(lazyConfig),
      stylefmt,
    ]
  )
=======
  return postcss(...plugins, ...[
    substitutePreflightAtRule(lazyConfig),
    evaluateTailwindFunctions(lazyConfig),
    generateUtilities(lazyConfig),
    substituteHoverableAtRules(lazyConfig),
    substituteFocusableAtRules(lazyConfig),
    substituteImportantAtRules(lazyConfig),
    substituteResponsiveAtRules(lazyConfig),
    substituteScreenAtRules(lazyConfig),
    substituteClassApplyAtRules(lazyConfig),
    stylefmt,
  ])
>>>>>>> 0f2c26b1
})

plugin.defaultConfig = function() {
  return _.cloneDeep(require('../defaultConfig'))
}

module.exports = plugin<|MERGE_RESOLUTION|>--- conflicted
+++ resolved
@@ -31,7 +31,6 @@
     return require(path.resolve(config))
   }
 
-<<<<<<< HEAD
   return postcss(
     ...plugins,
     ...[
@@ -40,26 +39,13 @@
       generateUtilities(lazyConfig),
       substituteHoverableAtRules(lazyConfig),
       substituteFocusableAtRules(lazyConfig),
+      substituteImportantAtRules(lazyConfig),
       substituteResponsiveAtRules(lazyConfig),
       substituteScreenAtRules(lazyConfig),
       substituteClassApplyAtRules(lazyConfig),
       stylefmt,
     ]
   )
-=======
-  return postcss(...plugins, ...[
-    substitutePreflightAtRule(lazyConfig),
-    evaluateTailwindFunctions(lazyConfig),
-    generateUtilities(lazyConfig),
-    substituteHoverableAtRules(lazyConfig),
-    substituteFocusableAtRules(lazyConfig),
-    substituteImportantAtRules(lazyConfig),
-    substituteResponsiveAtRules(lazyConfig),
-    substituteScreenAtRules(lazyConfig),
-    substituteClassApplyAtRules(lazyConfig),
-    stylefmt,
-  ])
->>>>>>> 0f2c26b1
 })
 
 plugin.defaultConfig = function() {
