import path from 'path'

import _ from 'lodash'
import postcss from 'postcss'
import stylefmt from 'stylefmt'

import registerConfigAsDependency from './lib/registerConfigAsDependency'
import substitutePreflightAtRule from './lib/substitutePreflightAtRule'
import evaluateTailwindFunctions from './lib/evaluateTailwindFunctions'
import generateUtilities from './lib/generateUtilities'
import substitutePrefixAtRules from './lib/substitutePrefixAtRules'
import substituteHoverableAtRules from './lib/substituteHoverableAtRules'
import substituteFocusableAtRules from './lib/substituteFocusableAtRules'
import substituteImportantAtRules from './lib/substituteImportantAtRules'
import substituteResponsiveAtRules from './lib/substituteResponsiveAtRules'
import substituteScreenAtRules from './lib/substituteScreenAtRules'
import substituteClassApplyAtRules from './lib/substituteClassApplyAtRules'

const plugin = postcss.plugin('tailwind', config => {
  const plugins = []

  if (!_.isUndefined(config)) {
    plugins.push(registerConfigAsDependency(path.resolve(config)))
  }

  const lazyConfig = () => {
    if (_.isUndefined(config)) {
      return require('../defaultConfig')
    }

    delete require.cache[require.resolve(path.resolve(config))]
    return require(path.resolve(config))
  }

<<<<<<< HEAD
  return postcss(
    ...plugins,
    ...[
      substitutePreflightAtRule(lazyConfig),
      evaluateTailwindFunctions(lazyConfig),
      generateUtilities(lazyConfig),
      substituteHoverableAtRules(lazyConfig),
      substituteFocusableAtRules(lazyConfig),
      substituteImportantAtRules(lazyConfig),
      substituteResponsiveAtRules(lazyConfig),
      substituteScreenAtRules(lazyConfig),
      substituteClassApplyAtRules(lazyConfig),
      stylefmt,
    ]
  )
=======
  return postcss(...plugins, ...[
    substitutePreflightAtRule(lazyConfig),
    evaluateTailwindFunctions(lazyConfig),
    generateUtilities(lazyConfig),
    substitutePrefixAtRules(lazyConfig),
    substituteHoverableAtRules(lazyConfig),
    substituteFocusableAtRules(lazyConfig),
    substituteResponsiveAtRules(lazyConfig),
    substituteScreenAtRules(lazyConfig),
    substituteClassApplyAtRules(lazyConfig),
    stylefmt,
  ])
>>>>>>> bba47527
})

plugin.defaultConfig = function() {
  return _.cloneDeep(require('../defaultConfig'))
}

module.exports = plugin<|MERGE_RESOLUTION|>--- conflicted
+++ resolved
@@ -32,13 +32,13 @@
     return require(path.resolve(config))
   }
 
-<<<<<<< HEAD
   return postcss(
     ...plugins,
     ...[
       substitutePreflightAtRule(lazyConfig),
       evaluateTailwindFunctions(lazyConfig),
       generateUtilities(lazyConfig),
+      substitutePrefixAtRules(lazyConfig),
       substituteHoverableAtRules(lazyConfig),
       substituteFocusableAtRules(lazyConfig),
       substituteImportantAtRules(lazyConfig),
@@ -48,20 +48,6 @@
       stylefmt,
     ]
   )
-=======
-  return postcss(...plugins, ...[
-    substitutePreflightAtRule(lazyConfig),
-    evaluateTailwindFunctions(lazyConfig),
-    generateUtilities(lazyConfig),
-    substitutePrefixAtRules(lazyConfig),
-    substituteHoverableAtRules(lazyConfig),
-    substituteFocusableAtRules(lazyConfig),
-    substituteResponsiveAtRules(lazyConfig),
-    substituteScreenAtRules(lazyConfig),
-    substituteClassApplyAtRules(lazyConfig),
-    stylefmt,
-  ])
->>>>>>> bba47527
 })
 
 plugin.defaultConfig = function() {
