--- conflicted
+++ resolved
@@ -20,7 +20,7 @@
 
   if (typeof closestValue === 'object') {
     message += `Valid keys for "${closestPath}" are: ${Object.keys(closestValue)
-      .map(k => `"${k}"`)
+      .map((k) => `"${k}"`)
       .join(', ')}`
   } else {
     message += `"${closestPath}" exists but is not an object.`
@@ -39,9 +39,8 @@
   return Array.isArray(value) ? value.join(', ') : value
 }
 
-<<<<<<< HEAD
-export default function(config) {
-  return root =>
+export default function (config) {
+  return (root) =>
     functions({
       functions: {
         theme: (path, ...defaultValue) => {
@@ -51,24 +50,12 @@
             throw buildError(root, config.theme, trimmedPath)
           }
 
-          return _.thru(_.get(config.theme, trimmedPath, defaultValue), value => {
+          return _.thru(_.get(config.theme, trimmedPath, defaultValue), (value) => {
             const [themeSection] = trimmedPath.split('.')
 
             return _.get(themeTransforms, themeSection, defaultTransform)(value)
           })
         },
-=======
-export default function (config) {
-  return functions({
-    functions: {
-      theme: (path, ...defaultValue) => {
-        const trimmedPath = _.trim(path, `'"`)
-        return _.thru(_.get(config.theme, trimmedPath, defaultValue), (value) => {
-          const [themeSection] = trimmedPath.split('.')
-
-          return _.get(themeTransforms, themeSection, defaultTransform)(value)
-        })
->>>>>>> 2ef614b2
       },
     })(root)
 }