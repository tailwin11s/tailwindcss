import fs from 'fs'
import url from 'url'
import os from 'os'
import path from 'path'
import crypto from 'crypto'
import chokidar from 'chokidar'
import postcss from 'postcss'
import dlv from 'dlv'
import selectorParser from 'postcss-selector-parser'
import LRU from 'quick-lru'
import normalizePath from 'normalize-path'

import hash from '../../util/hashConfig'
import transformThemeValue from '../../util/transformThemeValue'
import parseObjectStyles from '../../util/parseObjectStyles'
import getModuleDependencies from '../../lib/getModuleDependencies'
import prefixSelector from '../../util/prefixSelector'

import resolveConfig from '../../../resolveConfig'

import corePlugins from '../corePlugins'
import isPlainObject from '../../util/isPlainObject'
import escapeClassName from '../../util/escapeClassName'

import nameClass from '../../util/nameClass'
import { coerceValue } from '../../util/pluginUtils'

import * as sharedState from './sharedState'

let contextMap = sharedState.contextMap
let configContextMap = sharedState.configContextMap
let contextSourcesMap = sharedState.contextSourcesMap
let env = sharedState.env

// Earmarks a directory for our touch files.
// If the directory already exists we delete any existing touch files,
// invalidating any caches associated with them.
const touchDir =
  env.TAILWIND_TOUCH_DIR || path.join(os.homedir() || os.tmpdir(), '.tailwindcss', 'touch')

if (!sharedState.env.TAILWIND_DISABLE_TOUCH) {
  if (fs.existsSync(touchDir)) {
    for (let file of fs.readdirSync(touchDir)) {
      try {
        fs.unlinkSync(path.join(touchDir, file))
      } catch (_err) {}
    }
  } else {
    fs.mkdirSync(touchDir, { recursive: true })
  }
}

// This is used to trigger rebuilds. Just updating the timestamp
// is significantly faster than actually writing to the file (10x).

function touch(filename) {
  let time = new Date()

  try {
    fs.utimesSync(filename, time, time)
  } catch (err) {
    fs.closeSync(fs.openSync(filename, 'w'))
  }
}

function isObject(value) {
  return typeof value === 'object' && value !== null
}

function isEmpty(obj) {
  return Object.keys(obj).length === 0
}

function isString(value) {
  return typeof value === 'string' || value instanceof String
}

function toPath(value) {
  if (Array.isArray(value)) {
    return value
  }

  let inBrackets = false
  let parts = []
  let chunk = ''

  for (let i = 0; i < value.length; i++) {
    let char = value[i]
    if (char === '[') {
      inBrackets = true
      parts.push(chunk)
      chunk = ''
      continue
    }
    if (char === ']' && inBrackets) {
      inBrackets = false
      parts.push(chunk)
      chunk = ''
      continue
    }
    if (char === '.' && !inBrackets && chunk.length > 0) {
      parts.push(chunk)
      chunk = ''
      continue
    }
    chunk = chunk + char
  }

  if (chunk.length > 0) {
    parts.push(chunk)
  }

  return parts
}

function resolveConfigPath(pathOrConfig) {
  // require('tailwindcss')({ theme: ..., variants: ... })
  if (isObject(pathOrConfig) && pathOrConfig.config === undefined && !isEmpty(pathOrConfig)) {
    return null
  }

  // require('tailwindcss')({ config: 'custom-config.js' })
  if (
    isObject(pathOrConfig) &&
    pathOrConfig.config !== undefined &&
    isString(pathOrConfig.config)
  ) {
    return path.resolve(pathOrConfig.config)
  }

  // require('tailwindcss')({ config: { theme: ..., variants: ... } })
  if (
    isObject(pathOrConfig) &&
    pathOrConfig.config !== undefined &&
    isObject(pathOrConfig.config)
  ) {
    return null
  }

  // require('tailwindcss')('custom-config.js')
  if (isString(pathOrConfig)) {
    return path.resolve(pathOrConfig)
  }

  // require('tailwindcss')
  for (const configFile of ['./tailwind.config.js', './tailwind.config.cjs']) {
    try {
      const configPath = path.resolve(configFile)
      fs.accessSync(configPath)
      return configPath
    } catch (err) {}
  }

  return null
}

let configPathCache = new LRU({ maxSize: 100 })

// Get the config object based on a path
function getTailwindConfig(configOrPath) {
  let userConfigPath = resolveConfigPath(configOrPath)

  if (sharedState.env.TAILWIND_DISABLE_TOUCH) {
    if (userConfigPath !== null) {
      let [prevConfig, prevConfigHash, prevDeps, prevModified] =
        configPathCache.get(userConfigPath) || []

      let newDeps = getModuleDependencies(userConfigPath).map((dep) => dep.file)

      let modified = false
      let newModified = new Map()
      for (let file of newDeps) {
        let time = fs.statSync(file).mtimeMs
        newModified.set(file, time)
        if (!prevModified || !prevModified.has(file) || time > prevModified.get(file)) {
          modified = true
        }
      }

      // It hasn't changed (based on timestamps)
      if (!modified) {
        return [prevConfig, userConfigPath, prevConfigHash, prevDeps]
      }

      // It has changed (based on timestamps), or first run
      for (let file of newDeps) {
        delete require.cache[file]
      }
      let newConfig = resolveConfig(require(userConfigPath))
      let newHash = hash(newConfig)
      configPathCache.set(userConfigPath, [newConfig, newHash, newDeps, newModified])
      return [newConfig, userConfigPath, newHash, newDeps]
    }

    // It's a plain object, not a path
    let newConfig = resolveConfig(
      configOrPath.config === undefined ? configOrPath : configOrPath.config
    )

    return [newConfig, null, hash(newConfig), []]
  }

  if (userConfigPath !== null) {
    let [prevConfig, prevModified = -Infinity, prevConfigHash] =
      configPathCache.get(userConfigPath) || []
    let modified = fs.statSync(userConfigPath).mtimeMs

    // It hasn't changed (based on timestamp)
    if (modified <= prevModified) {
      return [prevConfig, userConfigPath, prevConfigHash]
    }

    // It has changed (based on timestamp), or first run
    delete require.cache[userConfigPath]
    let newConfig = resolveConfig(require(userConfigPath))
    let newHash = hash(newConfig)
    configPathCache.set(userConfigPath, [newConfig, modified, newHash])
    return [newConfig, userConfigPath, newHash]
  }

  // It's a plain object, not a path
  let newConfig = resolveConfig(
    configOrPath.config === undefined ? configOrPath : configOrPath.config
  )

  return [newConfig, null, hash(newConfig)]
}

let fileModifiedMap = new Map()

function trackModified(files) {
  let changed = false

  for (let file of files) {
    if (!file) continue

    let pathname = url.parse(file).pathname
    let newModified = fs.statSync(decodeURIComponent(pathname)).mtimeMs

    if (!fileModifiedMap.has(file) || newModified > fileModifiedMap.get(file)) {
      changed = true
    }

    fileModifiedMap.set(file, newModified)
  }

  return changed
}

function generateTouchFileName() {
  let chars = '0123456789ABCDEFGHIJKLMNOPQRSTUVWXYZabcdefghijklmnopqrstuvwxyz'
  let randomChars = ''
  let randomCharsLength = 12
  let bytes = null

  try {
    bytes = crypto.randomBytes(randomCharsLength)
  } catch (_error) {
    bytes = crypto.pseudoRandomBytes(randomCharsLength)
  }

  for (let i = 0; i < randomCharsLength; i++) {
    randomChars += chars[bytes[i] % chars.length]
  }

  return path.join(touchDir, `touch-${process.pid}-${randomChars}`)
}

function rebootWatcher(context) {
  if (env.TAILWIND_DISABLE_TOUCH) {
    return
  }

  if (context.touchFile === null) {
    context.touchFile = generateTouchFileName()
    touch(context.touchFile)
  }

  if (env.TAILWIND_MODE === 'build') {
    return
  }

  if (
    env.TAILWIND_MODE === 'watch' ||
    (env.TAILWIND_MODE === undefined && env.NODE_ENV === 'development')
  ) {
    Promise.resolve(context.watcher ? context.watcher.close() : null).then(() => {
      context.watcher = chokidar.watch([...context.candidateFiles, ...context.configDependencies], {
        ignoreInitial: true,
      })

      context.watcher.on('add', (file) => {
        context.changedFiles.add(path.resolve('.', file))
        touch(context.touchFile)
      })

      context.watcher.on('change', (file) => {
        // If it was a config dependency, touch the config file to trigger a new context.
        // This is not really that clean of a solution but it's the fastest, because we
        // can do a very quick check on each build to see if the config has changed instead
        // of having to get all of the module dependencies and check every timestamp each
        // time.
        if (context.configDependencies.has(file)) {
          for (let dependency of context.configDependencies) {
            delete require.cache[require.resolve(dependency)]
          }
          touch(context.configPath)
        } else {
          context.changedFiles.add(path.resolve('.', file))
          touch(context.touchFile)
        }
      })

      context.watcher.on('unlink', (file) => {
        // Touch the config file if any of the dependencies are deleted.
        if (context.configDependencies.has(file)) {
          for (let dependency of context.configDependencies) {
            delete require.cache[require.resolve(dependency)]
          }
          touch(context.configPath)
        }
      })
    })
  }
}

function insertInto(list, value, { before = [] } = {}) {
  before = [].concat(before)

  if (before.length <= 0) {
    list.push(value)
    return
  }

  let idx = list.length - 1
  for (let other of before) {
    let iidx = list.indexOf(other)
    if (iidx === -1) continue
    idx = Math.min(idx, iidx)
  }

  list.splice(idx, 0, value)
}

function parseStyles(styles) {
  if (!Array.isArray(styles)) {
    return parseStyles([styles])
  }

  return styles.flatMap((style) => {
    let isNode = !Array.isArray(style) && !isPlainObject(style)
    return isNode ? style : parseObjectStyles(style)
  })
}

function getClasses(selector) {
  let parser = selectorParser((selectors) => {
    let allClasses = []
    selectors.walkClasses((classNode) => {
      allClasses.push(classNode.value)
    })
    return allClasses
  })
  return parser.transformSync(selector)
}

function extractCandidates(node) {
  let classes = node.type === 'rule' ? getClasses(node.selector) : []

  if (node.type === 'atrule') {
    node.walkRules((rule) => {
      classes = [...classes, ...getClasses(rule.selector)]
    })
  }

  return classes
}

function withIdentifiers(styles) {
  return parseStyles(styles).flatMap((node) => {
    let nodeMap = new Map()
    let candidates = extractCandidates(node)

    // If this isn't "on-demandable", assign it a universal candidate.
    if (candidates.length === 0) {
      return [['*', node]]
    }

    return candidates.map((c) => {
      if (!nodeMap.has(node)) {
        nodeMap.set(node, node)
      }
      return [c, nodeMap.get(node)]
    })
  })
}

function buildPluginApi(tailwindConfig, context, { variantList, variantMap, offsets }) {
  function getConfigValue(path, defaultValue) {
    return path ? dlv(tailwindConfig, path, defaultValue) : tailwindConfig
  }

  function applyConfiguredPrefix(selector) {
    return prefixSelector(tailwindConfig.prefix, selector)
  }

  function prefixIdentifier(identifier, options) {
    if (identifier === '*') {
      return '*'
    }

    if (!options.respectPrefix) {
      return identifier
    }

    if (typeof context.tailwindConfig.prefix === 'function') {
      return prefixSelector(context.tailwindConfig.prefix, `.${identifier}`).substr(1)
    }

    return context.tailwindConfig.prefix + identifier
  }

  return {
    addVariant(variantName, applyThisVariant, options = {}) {
      insertInto(variantList, variantName, options)
      variantMap.set(variantName, applyThisVariant)
    },
    postcss,
    prefix: applyConfiguredPrefix,
    e: escapeClassName,
    config: getConfigValue,
    theme(path, defaultValue) {
      const [pathRoot, ...subPaths] = toPath(path)
      const value = getConfigValue(['theme', pathRoot, ...subPaths], defaultValue)
      return transformThemeValue(pathRoot)(value)
    },
    corePlugins: (path) => {
      if (Array.isArray(tailwindConfig.corePlugins)) {
        return tailwindConfig.corePlugins.includes(path)
      }

      return getConfigValue(['corePlugins', path], true)
    },
    variants: (path, defaultValue) => {
      if (Array.isArray(tailwindConfig.variants)) {
        return tailwindConfig.variants
      }

      return getConfigValue(['variants', path], defaultValue)
    },
    addBase(base) {
      for (let [identifier, rule] of withIdentifiers(base)) {
        let prefixedIdentifier = prefixIdentifier(identifier, {})
        let offset = offsets.base++

        if (!context.candidateRuleMap.has(prefixedIdentifier)) {
          context.candidateRuleMap.set(prefixedIdentifier, [])
        }

        context.candidateRuleMap
          .get(prefixedIdentifier)
          .push([{ sort: offset, layer: 'base' }, rule])
      }
    },
    addComponents(components, options) {
      let defaultOptions = {
        variants: [],
        respectPrefix: true,
        respectImportant: false,
        respectVariants: true,
      }

      options = Object.assign(
        {},
        defaultOptions,
        Array.isArray(options) ? { variants: options } : options
      )

      for (let [identifier, rule] of withIdentifiers(components)) {
        let prefixedIdentifier = prefixIdentifier(identifier, options)
        let offset = offsets.components++

        if (!context.candidateRuleMap.has(prefixedIdentifier)) {
          context.candidateRuleMap.set(prefixedIdentifier, [])
        }

        context.candidateRuleMap
          .get(prefixedIdentifier)
          .push([{ sort: offset, layer: 'components', options }, rule])
      }
    },
    addUtilities(utilities, options) {
      let defaultOptions = {
        variants: [],
        respectPrefix: true,
        respectImportant: true,
        respectVariants: true,
      }

      options = Object.assign(
        {},
        defaultOptions,
        Array.isArray(options) ? { variants: options } : options
      )

      for (let [identifier, rule] of withIdentifiers(utilities)) {
        let prefixedIdentifier = prefixIdentifier(identifier, options)
        let offset = offsets.utilities++

        if (!context.candidateRuleMap.has(prefixedIdentifier)) {
          context.candidateRuleMap.set(prefixedIdentifier, [])
        }

        context.candidateRuleMap
          .get(prefixedIdentifier)
          .push([{ sort: offset, layer: 'utilities', options }, rule])
      }
    },
    matchUtilities: function (utilities, options) {
      let defaultOptions = {
        variants: [],
        respectPrefix: true,
        respectImportant: true,
        respectVariants: true,
      }

      options = { ...defaultOptions, ...options }

      let offset = offsets.utilities++

      for (let identifier in utilities) {
        let prefixedIdentifier = prefixIdentifier(identifier, options)
        let rule = utilities[identifier]

        function wrapped(modifier) {
          let { type = 'any' } = options
          let [value, coercedType] = coerceValue(type, modifier, options.values)

          if (type !== coercedType || value === undefined) {
            return []
          }

          let includedRules = []
          let ruleSets = []
            .concat(
              rule(value, {
                includeRules(rules) {
                  includedRules.push(...rules)
                },
              })
            )
            .filter(Boolean)
            .map((declaration) => ({
              [nameClass(identifier, modifier)]: declaration,
            }))

          return [...includedRules, ...ruleSets]
        }

        let withOffsets = [{ sort: offset, layer: 'utilities', options }, wrapped]

        if (!context.candidateRuleMap.has(prefixedIdentifier)) {
          context.candidateRuleMap.set(prefixedIdentifier, [])
        }

        context.candidateRuleMap.get(prefixedIdentifier).push(withOffsets)
      }
    },
  }
}

function extractVariantAtRules(node) {
  node.walkAtRules((atRule) => {
    if (['responsive', 'variants'].includes(atRule.name)) {
      extractVariantAtRules(atRule)
      atRule.before(atRule.nodes)
      atRule.remove()
    }
  })
}

function collectLayerPlugins(root) {
  let layerPlugins = []

  root.each((node) => {
    if (node.type === 'atrule' && ['responsive', 'variants'].includes(node.name)) {
      node.name = 'layer'
      node.params = 'utilities'
    }
  })

  // Walk @layer rules and treat them like plugins
  root.walkAtRules('layer', (layerNode) => {
    extractVariantAtRules(layerNode)

    if (layerNode.params === 'base') {
      for (let node of layerNode.nodes) {
        layerPlugins.push(function ({ addBase }) {
          addBase(node, { respectPrefix: false })
        })
      }
    } else if (layerNode.params === 'components') {
      for (let node of layerNode.nodes) {
        layerPlugins.push(function ({ addComponents }) {
          addComponents(node, { respectPrefix: false })
        })
      }
    } else if (layerNode.params === 'utilities') {
      for (let node of layerNode.nodes) {
        layerPlugins.push(function ({ addUtilities }) {
          addUtilities(node, { respectPrefix: false })
        })
      }
    }
  })

  return layerPlugins
}

function registerPlugins(tailwindConfig, plugins, context) {
  let variantList = []
  let variantMap = new Map()
  let offsets = {
    base: 0n,
    components: 0n,
    utilities: 0n,
  }

  let pluginApi = buildPluginApi(tailwindConfig, context, {
    variantList,
    variantMap,
    offsets,
  })

  for (let plugin of plugins) {
    if (Array.isArray(plugin)) {
      for (let pluginItem of plugin) {
        pluginItem(pluginApi)
      }
    } else {
      plugin(pluginApi)
    }
  }

  let highestOffset = ((args) => args.reduce((m, e) => (e > m ? e : m)))([
    offsets.base,
    offsets.components,
    offsets.utilities,
  ])
  let reservedBits = BigInt(highestOffset.toString(2).length)

  context.layerOrder = {
    base: (1n << reservedBits) << 0n,
    components: (1n << reservedBits) << 1n,
    utilities: (1n << reservedBits) << 2n,
  }

  reservedBits += 3n
  context.variantOrder = variantList.reduce(
    (map, variant, i) => map.set(variant, (1n << BigInt(i)) << reservedBits),
    new Map()
  )

  context.minimumScreen = [...context.variantOrder.values()].shift()

  // Build variantMap
  for (let [variantName, variantFunction] of variantMap.entries()) {
    let sort = context.variantOrder.get(variantName)
    context.variantMap.set(variantName, [sort, variantFunction])
  }
}

function cleanupContext(context) {
  if (context.watcher) {
    context.watcher.close()
  }
}

// Retrieve an existing context from cache if possible (since contexts are unique per
// source path), or set up a new one (including setting up watchers and registering
// plugins) then return it
export default function setupContext(configOrPath) {
  return (result, root) => {
    let foundTailwind = false

    root.walkAtRules('tailwind', () => {
      foundTailwind = true
    })

    let sourcePath = result.opts.from
    let [
      tailwindConfig,
      userConfigPath,
      tailwindConfigHash,
      configDependencies,
    ] = getTailwindConfig(configOrPath)
    let isConfigFile = userConfigPath !== null

    let contextDependencies = new Set(
      sharedState.env.TAILWIND_DISABLE_TOUCH ? configDependencies : []
    )

    // If there are no @tailwind rules, we don't consider this CSS file or it's dependencies
    // to be dependencies of the context. Can reuse the context even if they change.
    // We may want to think about `@layer` being part of this trigger too, but it's tough
    // because it's impossible for a layer in one file to end up in the actual @tailwind rule
    // in another file since independent sources are effectively isolated.
    if (foundTailwind) {
      contextDependencies.add(sourcePath)
      for (let message of result.messages) {
        if (message.type === 'dependency') {
          contextDependencies.add(message.file)
        }
      }
    }

    if (sharedState.env.TAILWIND_DISABLE_TOUCH) {
      for (let file of configDependencies) {
        result.messages.push({
          type: 'dependency',
          plugin: 'tailwindcss-jit',
          parent: result.opts.from,
          file,
        })
      }
    } else {
      if (isConfigFile) {
        contextDependencies.add(userConfigPath)
      }
    }

    let contextDependenciesChanged = trackModified([...contextDependencies])

    process.env.DEBUG && console.log('Source path:', sourcePath)

    if (!contextDependenciesChanged) {
      // If this file already has a context in the cache and we don't need to
      // reset the context, return the cached context.
      if (isConfigFile && contextMap.has(sourcePath)) {
        return contextMap.get(sourcePath)
      }

      // If the config used already exists in the cache, return that.
      if (configContextMap.has(tailwindConfigHash)) {
        let context = configContextMap.get(tailwindConfigHash)
        contextSourcesMap.get(context).add(sourcePath)
        contextMap.set(sourcePath, context)
        return context
      }
    }

    // If this source is in the context map, get the old context.
    // Remove this source from the context sources for the old context,
    // and clean up that context if no one else is using it. This can be
    // called by many processes in rapid succession, so we check for presence
    // first because the first process to run this code will wipe it out first.
    if (contextMap.has(sourcePath)) {
      let oldContext = contextMap.get(sourcePath)
      if (contextSourcesMap.has(oldContext)) {
        contextSourcesMap.get(oldContext).delete(sourcePath)
        if (contextSourcesMap.get(oldContext).size === 0) {
          contextSourcesMap.delete(oldContext)
          cleanupContext(oldContext)
        }
      }
    }

    let candidateFiles = (Array.isArray(tailwindConfig.purge)
      ? tailwindConfig.purge
      : tailwindConfig.purge.content
    )
      .map((purgePath) =>
        path.resolve(
          userConfigPath === null ? process.cwd() : path.dirname(userConfigPath),
          purgePath
        )
      )
      .map((purgePath) => normalizePath(purgePath))

    process.env.DEBUG && console.log('Setting up new context...')

    let purgeContent = Array.isArray(tailwindConfig.purge)
      ? tailwindConfig.purge
      : tailwindConfig.purge.content

    let context = {
      changedFiles: new Set(),
      ruleCache: new Set(),
      watcher: null,
      scannedContent: false,
      touchFile: null,
      classCache: new Map(),
      applyClassCache: new Map(),
      notClassCache: new Set(),
      postCssNodeCache: new Map(),
      candidateRuleMap: new Map(),
      configPath: userConfigPath,
      tailwindConfig: tailwindConfig,
      configDependencies: new Set(),
<<<<<<< HEAD
      candidateFiles,
=======
      candidateFiles: purgeContent
        .filter((item) => typeof item === 'string')
        .map((path) => normalizePath(path)),
      rawContent: purgeContent
        .filter((item) => typeof item.raw === 'string')
        .map(({ raw, extension }) => ({ content: raw, extension })),
>>>>>>> e764df50
      variantMap: new Map(),
      stylesheetCache: null,
      fileModifiedMap: new Map(),
    }

    // ---

    // Update all context tracking state

    configContextMap.set(tailwindConfigHash, context)
    contextMap.set(sourcePath, context)

    if (!contextSourcesMap.has(context)) {
      contextSourcesMap.set(context, new Set())
    }

    contextSourcesMap.get(context).add(sourcePath)

    // ---

    if (isConfigFile && !sharedState.env.TAILWIND_DISABLE_TOUCH) {
      for (let dependency of getModuleDependencies(userConfigPath)) {
        if (dependency.file === userConfigPath) {
          continue
        }

        context.configDependencies.add(dependency.file)
      }
    }

    rebootWatcher(context)

    let corePluginList = Object.entries(corePlugins)
      .map(([name, plugin]) => {
        if (!tailwindConfig.corePlugins.includes(name)) {
          return null
        }

        return plugin
      })
      .filter(Boolean)

    let userPlugins = tailwindConfig.plugins.map((plugin) => {
      if (plugin.__isOptionsFunction) {
        plugin = plugin()
      }

      return typeof plugin === 'function' ? plugin : plugin.handler
    })

    let layerPlugins = collectLayerPlugins(root)

    // TODO: This is a workaround for backwards compatibility, since custom variants
    // were historically sorted before screen/stackable variants.
    let beforeVariants = [corePlugins['pseudoClassVariants']]
    let afterVariants = [
      corePlugins['directionVariants'],
      corePlugins['reducedMotionVariants'],
      corePlugins['darkVariants'],
      corePlugins['screenVariants'],
    ]

    registerPlugins(
      context.tailwindConfig,
      [...corePluginList, ...beforeVariants, ...userPlugins, ...afterVariants, ...layerPlugins],
      context
    )

    return context
  }
}<|MERGE_RESOLUTION|>--- conflicted
+++ resolved
@@ -765,18 +765,6 @@
       }
     }
 
-    let candidateFiles = (Array.isArray(tailwindConfig.purge)
-      ? tailwindConfig.purge
-      : tailwindConfig.purge.content
-    )
-      .map((purgePath) =>
-        path.resolve(
-          userConfigPath === null ? process.cwd() : path.dirname(userConfigPath),
-          purgePath
-        )
-      )
-      .map((purgePath) => normalizePath(purgePath))
-
     process.env.DEBUG && console.log('Setting up new context...')
 
     let purgeContent = Array.isArray(tailwindConfig.purge)
@@ -797,16 +785,19 @@
       configPath: userConfigPath,
       tailwindConfig: tailwindConfig,
       configDependencies: new Set(),
-<<<<<<< HEAD
-      candidateFiles,
-=======
       candidateFiles: purgeContent
         .filter((item) => typeof item === 'string')
-        .map((path) => normalizePath(path)),
+        .map((purgePath) =>
+          normalizePath(
+            path.resolve(
+              userConfigPath === null ? process.cwd() : path.dirname(userConfigPath),
+              purgePath
+            )
+          )
+        ),
       rawContent: purgeContent
         .filter((item) => typeof item.raw === 'string')
         .map(({ raw, extension }) => ({ content: raw, extension })),
->>>>>>> e764df50
       variantMap: new Map(),
       stylesheetCache: null,
       fileModifiedMap: new Map(),
