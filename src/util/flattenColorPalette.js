--- conflicted
+++ resolved
@@ -7,13 +7,8 @@
         return [[name, color]]
       }
 
-<<<<<<< HEAD
       return _.map(flattenColorPalette(color), (value, key) => {
-        const suffix = key === 'default' ? '' : `-${key}`
-=======
-      return _.map(color, (value, key) => {
         const suffix = key === 'DEFAULT' ? '' : `-${key}`
->>>>>>> 2ef614b2
         return [`${name}${suffix}`, value]
       })
     })
