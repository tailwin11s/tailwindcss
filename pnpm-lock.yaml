--- conflicted
+++ resolved
@@ -31,14 +31,10 @@
         version: 16.1.0(postcss@8.4.24)
       prettier:
         specifier: ^3.2.5
-<<<<<<< HEAD
-        version: 3.2.5
+        version: 3.3.3
       prettier-plugin-embed:
         specifier: ^0.4.15
         version: 0.4.15
-=======
-        version: 3.3.3
->>>>>>> 26672713
       prettier-plugin-organize-imports:
         specifier: ^3.2.4
         version: 3.2.4(prettier@3.3.3)(typescript@5.5.4)
@@ -1223,7 +1219,6 @@
 
   bun@1.1.21:
     resolution: {integrity: sha512-mvqYEvafGskIVTjlftbKvsXtyR6z/SQnhJsVw0xCU46pc56oX1sAGvaemWKOy/sy/gGMHcgLE0KUidDQQzqXWQ==}
-    cpu: [arm64, x64]
     os: [darwin, linux, win32]
     hasBin: true
 
@@ -1341,7 +1336,6 @@
       supports-color:
         optional: true
 
-<<<<<<< HEAD
   dedent@1.5.3:
     resolution: {integrity: sha512-NHQtfOOW68WD8lgypbLA5oT+Bt0xXJhiYvoR6SmmNXZfpzOGXwdKWmcwG8N7PwVVWV3eF/68nmD9BaJSsTBhyQ==}
     peerDependencies:
@@ -1350,12 +1344,8 @@
       babel-plugin-macros:
         optional: true
 
-  deep-eql@4.1.3:
-    resolution: {integrity: sha512-WaEtAOpRA1MQ0eohqZjpGD8zdI0Ovsm8mmFhaDN8dvDZzyoUMcYDnf5Y6iu7HTXxf8JDS23qWa4a+hKCDyOPzw==}
-=======
   deep-eql@5.0.2:
     resolution: {integrity: sha512-h5k/5U50IJJFpzfL6nO9jaaumfjO/f2NjK/oYB2Djzm4p9L+3T9qWpZqZ2hAbLPuuYq9wrU08WQyBTL5GbPk5Q==}
->>>>>>> 26672713
     engines: {node: '>=6'}
 
   deep-equal@2.2.3:
@@ -1666,16 +1656,11 @@
     resolution: {integrity: sha512-g0QYk1dZBxGwk+Ngc+ltRH2IBp2f7zBkBMBJZCDerh6EhlhSR6+9irMCuT/09zD6qkarHUSn529sK/yL4S27mg==}
     engines: {node: '>= 0.4'}
 
-<<<<<<< HEAD
   get-them-args@1.3.2:
     resolution: {integrity: sha512-LRn8Jlk+DwZE4GTlDbT3Hikd1wSHgLMme/+7ddlqKd7ldwR6LjJgTVWzBnR01wnYGe4KgrXjg287RaI22UHmAw==}
 
-  get-tsconfig@4.7.5:
-    resolution: {integrity: sha512-ZCuZCnlqNzjb4QprAzXKdpp/gh6KTxSJuw3IBsPnV/7fV4NxC9ckB+vPTt8w7fJA0TaSD7c55BR47JD6MEDyDw==}
-=======
   get-tsconfig@4.7.6:
     resolution: {integrity: sha512-ZAqrLlu18NbDdRaHq+AKXzAmqIUPswPWKUchfytdAjiRFnCe5ojG2bstg6mRiZabkKfCoL/e98pbBELIV/YCeA==}
->>>>>>> 26672713
 
   glob-parent@5.1.2:
     resolution: {integrity: sha512-AOIgSQCepiJYwP3ARnGx+5VnTu2HBYdzbGP45eLw1vr3zB3vZLeyed1sC9hnbcOc9/SrMyM5RPQrkGz4aS9Zow==}
@@ -2233,14 +2218,12 @@
     resolution: {integrity: sha512-LaNjtRWUBY++zB5nE/NwcaoMylSPk+S+ZHNB1TzdbMJMny6dynpAGt7X/tl/QYq3TIeE6nxHppbo2LGymrG5Pw==}
     engines: {node: '>=10'}
 
-<<<<<<< HEAD
+  package-json-from-dist@1.0.0:
+    resolution: {integrity: sha512-dATvCeZN/8wQsGywez1mzHtTlP22H8OEfPrVMLNr4/eGa+ijtLn/6M5f0dY8UKNrC2O9UCU6SSoG3qRKnt7STw==}
+
   package-up@5.0.0:
     resolution: {integrity: sha512-MQEgDUvXCa3sGvqHg3pzHO8e9gqTCMPVrWUko3vPQGntwegmFo52mZb2abIVTjFnUcW0BcPz0D93jV5Cas1DWA==}
     engines: {node: '>=18'}
-=======
-  package-json-from-dist@1.0.0:
-    resolution: {integrity: sha512-dATvCeZN/8wQsGywez1mzHtTlP22H8OEfPrVMLNr4/eGa+ijtLn/6M5f0dY8UKNrC2O9UCU6SSoG3qRKnt7STw==}
->>>>>>> 26672713
 
   parent-module@1.0.1:
     resolution: {integrity: sha512-GQ2EWRpQV8/o+Aw8YqtfZZPfNRWZYkbidE9k5rpl/hC3vtHHBfGm2Ifi6qWV+coDGkrUKZAxE3Lot5kcsRlh+g==}
@@ -3822,15 +3805,11 @@
     dependencies:
       ms: 2.1.2
 
-<<<<<<< HEAD
   dedent@1.5.3: {}
 
-  deep-eql@4.1.3:
-=======
   deep-eql@5.0.2: {}
 
   deep-equal@2.2.3:
->>>>>>> 26672713
     dependencies:
       array-buffer-byte-length: 1.0.1
       call-bind: 1.0.7
@@ -4063,7 +4042,7 @@
       eslint: 8.57.0
       eslint-import-resolver-node: 0.3.9
       eslint-import-resolver-typescript: 3.6.1(@typescript-eslint/parser@6.21.0(eslint@8.57.0)(typescript@5.5.4))(eslint-import-resolver-node@0.3.9)(eslint-plugin-import@2.29.1(eslint@8.57.0))(eslint@8.57.0)
-      eslint-plugin-import: 2.29.1(@typescript-eslint/parser@6.21.0(eslint@8.57.0)(typescript@5.5.4))(eslint-import-resolver-typescript@3.6.1)(eslint@8.57.0)
+      eslint-plugin-import: 2.29.1(@typescript-eslint/parser@6.21.0(eslint@8.57.0)(typescript@5.5.4))(eslint-import-resolver-typescript@3.6.1(@typescript-eslint/parser@6.21.0(eslint@8.57.0)(typescript@5.5.4))(eslint-import-resolver-node@0.3.9)(eslint-plugin-import@2.29.1(eslint@8.57.0))(eslint@8.57.0))(eslint@8.57.0)
       eslint-plugin-jsx-a11y: 6.9.0(eslint@8.57.0)
       eslint-plugin-react: 7.35.0(eslint@8.57.0)
       eslint-plugin-react-hooks: 4.6.2(eslint@8.57.0)
@@ -4087,7 +4066,7 @@
       enhanced-resolve: 5.17.1
       eslint: 8.57.0
       eslint-module-utils: 2.8.1(@typescript-eslint/parser@6.21.0(eslint@8.57.0)(typescript@5.5.4))(eslint-import-resolver-node@0.3.9)(eslint-import-resolver-typescript@3.6.1(@typescript-eslint/parser@6.21.0(eslint@8.57.0)(typescript@5.5.4))(eslint-import-resolver-node@0.3.9)(eslint-plugin-import@2.29.1(eslint@8.57.0))(eslint@8.57.0))(eslint@8.57.0)
-      eslint-plugin-import: 2.29.1(@typescript-eslint/parser@6.21.0(eslint@8.57.0)(typescript@5.5.4))(eslint-import-resolver-typescript@3.6.1)(eslint@8.57.0)
+      eslint-plugin-import: 2.29.1(@typescript-eslint/parser@6.21.0(eslint@8.57.0)(typescript@5.5.4))(eslint-import-resolver-typescript@3.6.1(@typescript-eslint/parser@6.21.0(eslint@8.57.0)(typescript@5.5.4))(eslint-import-resolver-node@0.3.9)(eslint-plugin-import@2.29.1(eslint@8.57.0))(eslint@8.57.0))(eslint@8.57.0)
       fast-glob: 3.3.2
       get-tsconfig: 4.7.6
       is-core-module: 2.15.0
@@ -4109,7 +4088,7 @@
     transitivePeerDependencies:
       - supports-color
 
-  eslint-plugin-import@2.29.1(@typescript-eslint/parser@6.21.0(eslint@8.57.0)(typescript@5.5.4))(eslint-import-resolver-typescript@3.6.1)(eslint@8.57.0):
+  eslint-plugin-import@2.29.1(@typescript-eslint/parser@6.21.0(eslint@8.57.0)(typescript@5.5.4))(eslint-import-resolver-typescript@3.6.1(@typescript-eslint/parser@6.21.0(eslint@8.57.0)(typescript@5.5.4))(eslint-import-resolver-node@0.3.9)(eslint-plugin-import@2.29.1(eslint@8.57.0))(eslint@8.57.0))(eslint@8.57.0):
     dependencies:
       array-includes: 3.1.8
       array.prototype.findlastindex: 1.2.5
@@ -4369,13 +4348,9 @@
       es-errors: 1.3.0
       get-intrinsic: 1.2.4
 
-<<<<<<< HEAD
   get-them-args@1.3.2: {}
 
-  get-tsconfig@4.7.5:
-=======
   get-tsconfig@4.7.6:
->>>>>>> 26672713
     dependencies:
       resolve-pkg-maps: 1.0.0
 
@@ -4911,13 +4886,11 @@
     dependencies:
       p-limit: 3.1.0
 
-<<<<<<< HEAD
+  package-json-from-dist@1.0.0: {}
+
   package-up@5.0.0:
     dependencies:
       find-up-simple: 1.0.0
-=======
-  package-json-from-dist@1.0.0: {}
->>>>>>> 26672713
 
   parent-module@1.0.1:
     dependencies:
@@ -4997,7 +4970,6 @@
 
   prelude-ls@1.2.1: {}
 
-<<<<<<< HEAD
   prettier-plugin-embed@0.4.15:
     dependencies:
       '@types/estree': 1.0.5
@@ -5009,10 +4981,7 @@
     transitivePeerDependencies:
       - babel-plugin-macros
 
-  prettier-plugin-organize-imports@3.2.4(prettier@3.2.5)(typescript@5.4.5):
-=======
   prettier-plugin-organize-imports@3.2.4(prettier@3.3.3)(typescript@5.5.4):
->>>>>>> 26672713
     dependencies:
       prettier: 3.3.3
       typescript: 5.5.4
