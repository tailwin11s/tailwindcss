---
extends: _layouts.documentation
title: "Installation"
description: "Quick start guide for installing and configuring Tailwind CSS."
titleBorder: true
---

<div class="heading mt-0">
  <h2 class="flex markdown mt-0">
    <span class="text-lg bg-gray-200 text-gray-700 h-6 w-6 rounded-full inline-flex justify-center items-center mt-px mr-3">1</span>
    Install Tailwind via npm
  </h2>
</div>

For most projects (and to take advantage of Tailwind's customization features), you'll want to install Tailwind via npm.

```bash
# Using npm
npm install tailwindcss --save-dev

# Using Yarn
yarn add tailwindcss --dev
```

<div class="heading mt-0">
  <h2 class="flex markdown">
    <span class="text-lg bg-gray-200 text-gray-700 h-6 w-6 rounded-full inline-flex justify-center items-center mt-px mr-3">2</span>
    Add Tailwind to your CSS
  </h2>
</div>

Use the `@@tailwind` directive to inject Tailwind's `base`, `components`, and `utilities` styles into your CSS:

```css
@@tailwind base;

@@tailwind components;

@@tailwind utilities;
```

Tailwind will swap these directives out at build time with all of its generated CSS.

If you're using `postcss-import` (or a tool that uses it under the hood, such as [Webpacker](https://github.com/rails/webpacker) for Rails), use our imports instead of the `@@tailwind` directive to avoid issues when importing any of your own additional files:

```css
@@import "tailwindcss/base";

@@import "tailwindcss/components";

@@import "tailwindcss/utilities";
```

<div class="heading mt-0">
  <h2 class="flex markdown">
    <span class="text-lg bg-gray-200 text-gray-700 h-6 w-6 rounded-full inline-flex justify-center items-center mt-px mr-3">3</span>
    Process your CSS with Tailwind
  </h2>
</div>

### Using Tailwind CLI

For simple projects or just giving Tailwind a spin, you can use the Tailwind CLI tool to process your CSS:

```bash
npx tailwind build styles.css -o output.css
```

Use the `npx tailwind help build` command to learn more about the various CLI options.

### Using Tailwind with PostCSS

For most projects, you'll want to add Tailwind as a PostCSS plugin in your build chain.

Generally this means adding Tailwind as a plugin in your `postcss.config.js` file:

```js
module.exports = {
  plugins: [
    // ...
    require('tailwindcss'),
    require('autoprefixer'),
    // ...
  ]
}
```

We've included more specific instructions for a few popular tools below, but for instructions on getting started with PostCSS in general, see the [PostCSS documentation](https://github.com/postcss/postcss#usage).

### Webpack

Add `tailwindcss` as a plugin in your  `postcss.config.js` file:

```js
module.exports = {
  plugins: [
    // ...
    require('tailwindcss'),
    require('autoprefixer'),
    // ...
  ]
}
```

...or include it directly in your [postcss-loader](https://github.com/postcss/postcss-loader) configuration in your `webpack.config.js` file:

```js
// webpack.config.js
module.exports = {
  // ...
  module: {
    rules: [
      // ...
      use: [
        // ...
        {
          loader: 'postcss-loader',
          options: {
            ident: 'postcss',
            plugins: [
              require('tailwindcss'),
              require('autoprefixer'),
            ],
          },
        },
      ],
    ],
  }
}
```

### Gulp

Add `tailwindcss` to the list of plugins you pass to [gulp-postcss](https://github.com/postcss/gulp-postcss):

```js
gulp.task('css', function () {
  const postcss = require('gulp-postcss')

  return gulp.src('src/styles.css')
    // ...
    .pipe(postcss([
      // ...
      require('tailwindcss'),
      require('autoprefixer'),
      // ...
    ]))
    // ...
    .pipe(gulp.dest('build/'))
})
```

### Laravel Mix

If you're writing your project in plain CSS, use Mix's `postCss` method to process your CSS and include `tailwindcss` as a plugin:

```js
mix.postCss('resources/css/main.css', 'public/css', [
  require('tailwindcss'),
])
```

If you're using a preprocessor, use the `options` method to add `tailwindcss` as a PostCSS plugin:

```js
const tailwindcss = require('tailwindcss')

mix.less('resources/less/app.less', 'public/css')
  .options({
    postCss: [
      tailwindcss('./path/to/your/tailwind.config.js'),
    ]
  })
```

**Note for Sass users:** Due to [an unresolved issue](https://github.com/bholloway/resolve-url-loader/issues/28) with one of Mix's dependencies, to use Sass with Tailwind you'll need to disable `processCssUrls`:

```js
const tailwindcss = require('tailwindcss')

mix.sass('resources/sass/app.scss', 'public/css')
  .options({
    processCssUrls: false,
    postCss: [ tailwindcss('./path/to/your/tailwind.config.js') ],
  })
```

For more information on what this feature does and the implications of disabling it, [see the Laravel Mix documentation](https://laravel-mix.com/docs/4.0/css-preprocessors#css-url-rewriting).

### Webpack Encore

Create a `postcss.config.js` file, add `tailwindcss` as a plugin and pass the path to your config file:

```js
module.exports = {
  plugins: [
    require('tailwindcss'),
  ]
}
```

Within `webpack.config.js`, create a style entry and enable the PostCSS loader.

```js
const Encore = require('@symfony/webpack-encore')

Encore
  .setOutputPath('public/build/')
  .setPublicPath('/build')
  .addStyleEntry('app', './css/app.css')
  .enablePostCssLoader()

module.exports = Encore.getWebpackConfig()
```

You can also pass options into the PostCSS loader by passing a callback, as per the [Encore PostCSS docs](https://symfony.com/doc/current/frontend/encore/postcss.html):

```js
Encore.enablePostCssLoader(function(options) {
  options.config = {
    path: 'config/postcss.config.js'
  }
})
```

**Note for Sass users:** Due to [an unresolved issue](https://github.com/bholloway/resolve-url-loader/issues/28) with one of Encore's dependencies, to use Sass with Tailwind you'll need to disable `resolveUrlLoader`:

```js
Encore.enableSassLoader(function (options) {}, {
  resolveUrlLoader: false
})
```


### Brunch

Add `tailwindcss` to the list of processors you pass to [postcss-brunch](https://github.com/brunch/postcss-brunch):

```js
exports.config = {
  // ..
  plugins: {
    // ...
    postcss: {
      processors: [
        require('tailwindcss'),
      ]
    }
    // ...
  }
<<<<<<< HEAD
};
```

#### Ember.js

> :boom: [An Ember add-on exists which directly adds support for tailwind](https://github.com/embermap/ember-cli-tailwind), but as of this time it is a work in progress.

Add `tailwindcss` to the list of plugins you pass to [ember-cli-postcss](https://github.com/jeffjewiss/ember-cli-postcss), passing the path to your config file:

```
// ember-cli-build.js 
'use strict';

const EmberApp = require('ember-cli/lib/broccoli/ember-app');
const tailwindcss = require('tailwindcss');

module.exports = function(defaults) {
  let app = new EmberApp(defaults, {
    postcssOptions: {
      compile: {
        plugins: [
          tailwindcss('./config/tailwind.js')
        ]
      }
    }
  });
  return app.toTree();
};
```
=======
}
```

<hr class="my-16">

## Using Tailwind via CDN

Before using the CDN build please note, many of the features that make Tailwind CSS great are not available without incorporating Tailwind into your build process.

<ul class="list-none pl-0">
  <li class="flex items-center">
    <svg class="h-6 w-6 mr-2 flex-shrink-0" xmlns="http://www.w3.org/2000/svg" viewBox="0 0 24 24" class="icon-close-circle"><circle cx="12" cy="12" r="10" fill="#fed7d7"/><path fill="#f56565" d="M13.41 12l2.83 2.83a1 1 0 0 1-1.41 1.41L12 13.41l-2.83 2.83a1 1 0 1 1-1.41-1.41L10.59 12 7.76 9.17a1 1 0 0 1 1.41-1.41L12 10.59l2.83-2.83a1 1 0 0 1 1.41 1.41L13.41 12z"/></svg>
    <span>You can't customize Tailwind's default theme</span>
  </li>
  <li class="flex items-center">
    <svg class="h-6 w-6 mr-2 flex-shrink-0" xmlns="http://www.w3.org/2000/svg" viewBox="0 0 24 24" class="icon-close-circle"><circle cx="12" cy="12" r="10" fill="#fed7d7"/><path fill="#f56565" d="M13.41 12l2.83 2.83a1 1 0 0 1-1.41 1.41L12 13.41l-2.83 2.83a1 1 0 1 1-1.41-1.41L10.59 12 7.76 9.17a1 1 0 0 1 1.41-1.41L12 10.59l2.83-2.83a1 1 0 0 1 1.41 1.41L13.41 12z"/></svg>
    <span>You can't use any <a href="/docs/functions-and-directives">directives</a> like <code>@apply</code>, <code>@variants</code>, etc.</span>
  </li>
  <li class="flex items-center">
    <svg class="h-6 w-6 mr-2 flex-shrink-0" xmlns="http://www.w3.org/2000/svg" viewBox="0 0 24 24" class="icon-close-circle"><circle cx="12" cy="12" r="10" fill="#fed7d7"/><path fill="#f56565" d="M13.41 12l2.83 2.83a1 1 0 0 1-1.41 1.41L12 13.41l-2.83 2.83a1 1 0 1 1-1.41-1.41L10.59 12 7.76 9.17a1 1 0 0 1 1.41-1.41L12 10.59l2.83-2.83a1 1 0 0 1 1.41 1.41L13.41 12z"/></svg>
    <span>You can't enable features like <a href="/docs/pseudo-class-variants#group-hover"><code>group-hover</code></a></span>
  </li>
  <li class="flex items-center">
    <svg class="h-6 w-6 mr-2 flex-shrink-0" xmlns="http://www.w3.org/2000/svg" viewBox="0 0 24 24" class="icon-close-circle"><circle cx="12" cy="12" r="10" fill="#fed7d7"/><path fill="#f56565" d="M13.41 12l2.83 2.83a1 1 0 0 1-1.41 1.41L12 13.41l-2.83 2.83a1 1 0 1 1-1.41-1.41L10.59 12 7.76 9.17a1 1 0 0 1 1.41-1.41L12 10.59l2.83-2.83a1 1 0 0 1 1.41 1.41L13.41 12z"/></svg>
    <span>You can't install third-party plugins</span>
  </li>
</ul>

To get the most out of Tailwind, you really should [install it via npm](#step-1-install-tailwind-via-npm).

To pull in Tailwind for quick demos or just giving the framework a spin, grab the latest default configuration build via CDN:

```html
<link href="https://unpkg.com/tailwindcss/dist/tailwind.min.css" rel="stylesheet">
```

Note that while the CDN build is large *(27kb compressed, 348kb raw)*, **it's not representative of the sizes you see when including Tailwind as part of your build process**.

Sites that follow our [best practices](/docs/controlling-file-size) are almost always under 10kb compressed. For example, [Firefox Send](https://send.firefox.com/) is built with Tailwind and their CSS is under 4kb compressed and minified.
>>>>>>> a102fc75
<|MERGE_RESOLUTION|>--- conflicted
+++ resolved
@@ -248,38 +248,31 @@
     }
     // ...
   }
-<<<<<<< HEAD
-};
+}
 ```
 
 #### Ember.js
 
-> :boom: [An Ember add-on exists which directly adds support for tailwind](https://github.com/embermap/ember-cli-tailwind), but as of this time it is a work in progress.
-
-Add `tailwindcss` to the list of plugins you pass to [ember-cli-postcss](https://github.com/jeffjewiss/ember-cli-postcss), passing the path to your config file:
+Add `tailwindcss` to the list of plugins you pass to [ember-cli-postcss](https://github.com/jeffjewiss/ember-cli-postcss):
 
 ```
 // ember-cli-build.js 
 'use strict';
 
 const EmberApp = require('ember-cli/lib/broccoli/ember-app');
-const tailwindcss = require('tailwindcss');
 
 module.exports = function(defaults) {
   let app = new EmberApp(defaults, {
     postcssOptions: {
       compile: {
         plugins: [
-          tailwindcss('./config/tailwind.js')
+          require('tailwindcss')
         ]
       }
     }
   });
   return app.toTree();
 };
-```
-=======
-}
 ```
 
 <hr class="my-16">
@@ -317,5 +310,4 @@
 
 Note that while the CDN build is large *(27kb compressed, 348kb raw)*, **it's not representative of the sizes you see when including Tailwind as part of your build process**.
 
-Sites that follow our [best practices](/docs/controlling-file-size) are almost always under 10kb compressed. For example, [Firefox Send](https://send.firefox.com/) is built with Tailwind and their CSS is under 4kb compressed and minified.
->>>>>>> a102fc75
+Sites that follow our [best practices](/docs/controlling-file-size) are almost always under 10kb compressed. For example, [Firefox Send](https://send.firefox.com/) is built with Tailwind and their CSS is under 4kb compressed and minified.