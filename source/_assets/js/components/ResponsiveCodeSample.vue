--- conflicted
+++ resolved
@@ -1,7 +1,6 @@
 <template>
   <div>
     <div class="flex items-end justify-center mb-2 bg-white">
-<<<<<<< HEAD
       <span class="inline-block text-center cursor-pointer select-none mr-8" :class="activeScreen === 'none' ? 'text-gray-800' : 'text-gray-600'" @click="activeScreen = 'none'" >
         <svg :width="0.857142857142857 * 10" height="24" class="fill-current block mx-auto mb-1" viewBox="0 0 10 28" xmlns="http://www.w3.org/2000/svg"><path d="M1.5 12h7a1.5 1.5 0 0 1 1.5 1.5v13A1.5 1.5 0 0 1 8.5 28h-7A1.5 1.5 0 0 1 0 26.5v-13A1.5 1.5 0 0 1 1.5 12zM1 15v10h8V15H1zm4 12.5a1 1 0 1 0 0-2 1 1 0 0 0 0 2zM4 13v1h2v-1H4z" fill-rule="evenodd"/></svg>
         <p class="text-xs">all</p>
@@ -19,36 +18,12 @@
         <p class="text-xs">lg</p>
       </span>
       <span class="inline-block text-center cursor-pointer select-none" :class="activeScreen === 'xl' ? 'text-gray-800' : 'text-gray-600'" @click="activeScreen = 'xl'" >
-=======
-      <span class="inline-block text-center cursor-pointer select-none mr-8" :class="activeScreen === 'none' ? 'text-gray-900' : 'text-gray-600'" @click="activeScreen = 'none'" >
-        <svg :width="0.857142857142857 * 10" height="24" class="fill-current block mx-auto mb-1" viewBox="0 0 10 28" xmlns="http://www.w3.org/2000/svg"><path d="M1.5 12h7a1.5 1.5 0 0 1 1.5 1.5v13A1.5 1.5 0 0 1 8.5 28h-7A1.5 1.5 0 0 1 0 26.5v-13A1.5 1.5 0 0 1 1.5 12zM1 15v10h8V15H1zm4 12.5a1 1 0 1 0 0-2 1 1 0 0 0 0 2zM4 13v1h2v-1H4z" fill-rule="evenodd"/></svg>
-        <p class="text-xs">all</p>
-      </span>
-      <span class="inline-block text-center cursor-pointer select-none mr-8" :class="activeScreen === 'sm' ? 'text-gray-900' : 'text-gray-600'" @click="activeScreen = 'sm'" >
-        <svg :width="0.857142857142857 * 14" height="24" class="fill-current block mx-auto mb-1" viewBox="0 0 14 28" xmlns="http://www.w3.org/2000/svg"><path d="M1.5 6h11A1.5 1.5 0 0 1 14 7.5v19a1.5 1.5 0 0 1-1.5 1.5h-11A1.5 1.5 0 0 1 0 26.5v-19A1.5 1.5 0 0 1 1.5 6zM1 9v16h12V9H1zm6 18.5a1 1 0 1 0 0-2 1 1 0 0 0 0 2zM7 8a.5.5 0 1 0 0-1 .5.5 0 0 0 0 1z" fill-rule="evenodd"/></svg>
-        <p class="text-xs">sm</p>
-      </span>
-      <span class="inline-block text-center cursor-pointer select-none mr-8" :class="activeScreen === 'md' ? 'text-gray-900' : 'text-gray-600'" @click="activeScreen = 'md'" >
-        <svg :width="0.857142857142857 * 26" height="24" class="fill-current block mx-auto mb-1" viewBox="0 0 26 28" xmlns="http://www.w3.org/2000/svg"><path d="M26 26.5a1.5 1.5 0 0 1-1.5 1.5h-23A1.5 1.5 0 0 1 0 26.5v-14A1.5 1.5 0 0 1 1.5 11h23a1.5 1.5 0 0 1 1.5 1.5v14zm-3 .5V12H3v15h20zm1.5-6.5a1 1 0 1 0 0-2 1 1 0 0 0 0 2zm-23-.5a.5.5 0 1 0 0-1 .5.5 0 0 0 0 1z" fill-rule="evenodd"/></svg>
-        <p class="text-xs">md</p>
-      </span>
-      <span class="inline-block text-center cursor-pointer select-none mr-8" :class="activeScreen === 'lg' ? 'text-gray-900' : 'text-gray-600'" @click="activeScreen = 'lg'" >
-        <svg :width="0.857142857142857 * 38" height="24" class="fill-current block mx-auto mb-1" viewBox="0 0 38 28" xmlns="http://www.w3.org/2000/svg"><path d="M34 26h4v1c-1.333.667-2.667 1-4 1H4c-1.333 0-2.667-.333-4-1v-1h4V7.5A1.5 1.5 0 0 1 5.5 6h27A1.5 1.5 0 0 1 34 7.5V26zM6 8v18h26V8H6z" fill-rule="evenodd"/></svg>
-        <p class="text-xs">lg</p>
-      </span>
-      <span class="inline-block text-center cursor-pointer select-none" :class="activeScreen === 'xl' ? 'text-gray-900' : 'text-gray-600'" @click="activeScreen = 'xl'" >
->>>>>>> 18ee6d10
         <svg :width="0.857142857142857 * 36" height="24" class="fill-current block mx-auto mb-1" viewBox="0 0 36 28" xmlns="http://www.w3.org/2000/svg"><path d="M20.857 24l.857 3H24v1H12v-1h2.286l.857-3H1.5A1.5 1.5 0 0 1 0 22.5v-21A1.5 1.5 0 0 1 1.5 0h33A1.5 1.5 0 0 1 36 1.5v21a1.5 1.5 0 0 1-1.5 1.5H20.857zM2 2v18h32V2H2z"/></svg>
         <p class="text-xs">xl</p>
       </span>
     </div>
-<<<<<<< HEAD
     <div class="rounded overflow-hidden border border-grey-light mb-8">
-      <div class="p-4 bg-gray-100 border-b border-grey-light">
-=======
-    <div class="rounded overflow-hidden border border-gray-300 mb-8">
       <div class="p-4 bg-gray-100 border-b border-gray-300">
->>>>>>> 18ee6d10
         <div class="whitespace-pre font-mono text-gray-500 text-xs overflow-x-auto" v-html="highlightedCode"></div>
       </div>
       <div class="bg-white p-4" :class="slotClass">
